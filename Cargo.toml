--- conflicted
+++ resolved
@@ -11,11 +11,7 @@
 chrono      = "0.4.11"
 clap        = { version = "2.33.0", features = [ "wrap_help" ] }
 dirs        = "4.0"
-<<<<<<< HEAD
-domain      = { git = "https://github.com/NLnetLabs/domain.git", features = ["zonefile", "serde", "ring", "sign"] }
-=======
 domain      = { git = "https://github.com/NLnetLabs/domain.git", branch = "flatten-trait", features = ["zonefile", "serde", "ring", "sign"] }
->>>>>>> ec2cd602
 fern        = "0.6.0"
 futures     = "0.3.17"
 log         = "0.4"
