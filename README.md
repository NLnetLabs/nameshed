--- conflicted
+++ resolved
@@ -1,16 +1,30 @@
-# nameshed
-<<<<<<< HEAD
+# Nameshed
 
 A primary name server written in Rust.
 
 This project is under heavy development, watch this space!
 
-# About this branch
+# Status
 
-This branch explores using an underlying framework based on Rotonda (which in
-turn was originally based on RTRTR). This provides a dynamic graph based
-connected component system with direct (async fn based) "event" passing from
-one component to its downstream (in the graph) components, and with indirect
+Do NOT use this in production.
+
+This is currently in a proof-of-concept stage and under active development.
+
+This PoC is intended to allow testing of ideas regarding user interfaces
+and high level architecture.
+
+It is NOT intended to be performant, have good memory usage, and should be
+expected to have bugs.
+
+It is NOT intended to be the final code of Nameshed, the final code may be
+completely different to this PoC code.
+
+# Architecture
+
+The PoC uses an underlying framework based on Rotonda (which in turn was
+originally based on RTRTR). This provides a dynamic graph based connected
+component system with direct (async fn based) "event" passing from one
+component to its downstream (in the graph) components, and with indirect
 (message queue) based sending of commands out of graph order from any
 component to any other.
 
@@ -42,11 +56,6 @@
 CC currently assumes it knows the names of its upstream components in order to
 send commands to them by name.
 
-Quickly tested with a local `NSD` acting as primary with `nameshed` acting as
-secondary.
-=======
-
-A primary name server written in Rust.
-
-This project is under heavy development, watch this space!
->>>>>>> 6d77b872
+Minimally tested with a local `NSD` acting as primary with `nameshed` acting as
+secondary receiving a zone via XFR, and invoking dnssec-verify as a post-signing
+hook.