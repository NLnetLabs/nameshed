//! Configuring Cascade.
//!
//! As per convention, Cascade is configured from three sources (from least to
//! most specific): configuration files, environment variables, and command-line
//! arguments.  This module defines and collects together these sources.

use std::{
    fmt,
    hash::{Hash, Hasher},
    net::SocketAddr,
};

use camino::Utf8Path;

pub mod args;
pub mod env;
pub mod file;

//----------- Config -----------------------------------------------------------

/// Configuration for Cascade.
#[derive(Clone, Debug, PartialEq, Eq)]
pub struct Config {
    /// The directory storing policy files.
    pub policy_dir: Box<Utf8Path>,

    /// The directory storing zone state files.
    pub zone_state_dir: Box<Utf8Path>,

    /// The file storing TSIG keys.
    pub tsig_store_path: Box<Utf8Path>,

    /// Daemon-related configuration.
    pub daemon: DaemonConfig,

    /// The configuration of the zone loader.
    pub loader: LoaderConfig,

    /// The configuration of the zone signer.
    pub signer: SignerConfig,

    /// The configuration of the key manager.
    pub key_manager: KeyManagerConfig,

    /// The configuration of the zone server.
    pub server: ServerConfig,
}

//--- Defaults

impl Default for Config {
    fn default() -> Self {
        Self {
            policy_dir: "/etc/nameshed/policies".into(),
            zone_state_dir: "/var/db/nameshed/zone-state".into(),
            tsig_store_path: "/var/db/nameshed/tsig-keys".into(),
            daemon: Default::default(),
            loader: Default::default(),
            signer: Default::default(),
            key_manager: Default::default(),
            server: Default::default(),
        }
    }
}

//--- Initialization

impl Config {
    /// Set up a [`clap::Command`] with config-related arguments.
    pub fn setup_cli(cmd: clap::Command) -> clap::Command {
        args::ArgsSpec::setup(cmd)
    }

    /// Initialize Nameshed's configuration.
    ///
    /// The configuration file is not read here; it should only be read on
    /// explicit user request or if a global state file is not available.
    pub fn init(cli_matches: &clap::ArgMatches) -> Result<Self, ConfigError> {
        // Process environment variables and command-line arguments.
<<<<<<< HEAD
        let mut env = env::EnvSpec::process()?;
        let mut args = args::ArgsSpec::process(cli_matches);

        // Determine the location of the configuration file.
        let config_file = args
            .config
            .take()
            .map(|path| Setting {
                source: SettingSource::Args,
                value: path,
            })
            .or(env.config.take().map(|path| Setting {
                source: SettingSource::Env,
                value: path,
            }))
            .unwrap_or(Setting {
                source: SettingSource::Default,
                value: "/etc/cascade/config.toml".into(),
            });

        // Load and parse the configuration file.
        let file = match file::FileSpec::load(&config_file.value) {
            Ok(file) => file,
            Err(error) => {
                return Err(ConfigError::File {
                    path: config_file.value,
                    error,
                })
            }
        };
=======
        let env = env::EnvSpec::process()?;
        let args = args::ArgsSpec::process(cli_matches);
>>>>>>> 9ab4e4a1

        // Combine their data with the default state.
        let mut this = Self::default();
        args.merge(&mut this);
        env.merge(&mut this);

        // Return the prepared configuration.
        Ok(this)
    }
}

//----------- DaemonConfig -----------------------------------------------------

/// Daemon-related configuration for Cascade.
#[derive(Clone, Debug, PartialEq, Eq)]
pub struct DaemonConfig {
    /// Logging configuration.
    pub logging: LoggingConfig,

    /// The location of the configuration file.
    pub config_file: Setting<Box<Utf8Path>>,

    /// Whether Cascade should fork on startup.
    pub daemonize: Setting<bool>,

    /// The path to a PID file to maintain.
    pub pid_file: Option<Box<Utf8Path>>,

    /// The directory to chroot into after startup.
    pub chroot: Option<Box<Utf8Path>>,

    /// The identity to assume after startup.
    pub identity: Option<(UserId, GroupId)>,
}

impl Default for DaemonConfig {
    fn default() -> Self {
        Self {
            logging: LoggingConfig::default(),
            config_file: Setting::new("/etc/nameshed/config.toml".into()),
            daemonize: Setting::new(false),
            pid_file: None,
            chroot: None,
            identity: None,
        }
    }
}

//----------- LoggingConfig ----------------------------------------------------

/// Logging configuration for Cascade.
#[derive(Clone, Debug, PartialEq, Eq)]
pub struct LoggingConfig {
    /// The minimum severity of messages to log.
    pub level: Setting<LogLevel>,

    /// Where to log messages to.
    pub target: Setting<LogTarget>,

    /// Targets to log trace messages for.
    pub trace_targets: Setting<foldhash::HashSet<Box<str>>>,
}

impl Default for LoggingConfig {
    fn default() -> Self {
        Self {
            level: Setting::new(LogLevel::Info),
            target: Setting::new(LogTarget::File("/dev/stdout".into())),
            trace_targets: Setting::new(Default::default()),
        }
    }
}

//----------- UserId -----------------------------------------------------------

/// A numeric or named user ID.
#[derive(Clone, Debug, PartialEq, Eq)]
pub enum UserId {
    /// A numeric ID.
    Numeric(u32),

    /// A user name.
    Named(Box<str>),
}

//----------- GroupId ----------------------------------------------------------

/// A numeric or named group ID.
#[derive(Clone, Debug, PartialEq, Eq)]
pub enum GroupId {
    /// A numeric ID.
    Numeric(u32),

    /// A group name.
    Named(Box<str>),
}

//----------- LoaderConfig -----------------------------------------------------

/// Configuration for the zone loader.
#[derive(Clone, Debug, Default, PartialEq, Eq)]
pub struct LoaderConfig {
    /// Where to listen for zone update notifications.
    pub notif_listeners: Vec<SocketConfig>,

    /// Configuration for reviewing loaded zones.
    pub review: ReviewConfig,
}

//----------- SignerConfig -----------------------------------------------------

/// Configuration for the zone signer.
#[derive(Clone, Debug, Default, PartialEq, Eq)]
pub struct SignerConfig {
    /// Configuration for reviewing signed zones.
    pub review: ReviewConfig,
}

//----------- ReviewConfig -----------------------------------------------------

/// Configuration for reviewing zones.
#[derive(Clone, Debug, Default, PartialEq, Eq)]
pub struct ReviewConfig {
    /// Where to serve zones for review.
    pub servers: Vec<SocketConfig>,
}

//----------- KeyManagerConfig -------------------------------------------------

/// Configuration for the key manager.
#[derive(Clone, Debug, Default, PartialEq, Eq)]
pub struct KeyManagerConfig {}

//----------- ServerConfig -----------------------------------------------------

/// Configuration for the zone server.
#[derive(Clone, Debug, Default, PartialEq, Eq)]
pub struct ServerConfig {
    /// Where to serve zones.
    pub servers: Vec<SocketConfig>,
}

//----------- SocketConfig -----------------------------------------------------

/// Configuration for serving / listening on a network socket.
#[derive(Clone, Debug, PartialEq, Eq, Hash)]
pub enum SocketConfig {
    /// Listen exclusively over UDP.
    UDP {
        /// The socket address to listen on.
        addr: SocketAddr,
    },

    /// Listen exclusively over TCP.
    TCP {
        /// The socket address to listen on.
        addr: SocketAddr,
    },

    /// Listen over both TCP and UDP.
    TCPUDP {
        /// The socket address to listen on.
        addr: SocketAddr,
    },
    //
    // TODO: TLS
}

//----------- LogLevel ---------------------------------------------------------

/// A severity level for logging.
#[derive(Copy, Clone, Debug, PartialEq, Eq, PartialOrd, Ord, Hash)]
pub enum LogLevel {
    /// A function or variable was interacted with, for debugging.
    Trace,

    /// Something occurred that may be relevant to debugging.
    Debug,

    /// Things are proceeding as expected.
    Info,

    /// Something does not appear to be correct.
    Warning,

    /// Something is wrong (but Cascade can recover).
    Error,

    /// Something is wrong and Cascade can't function at all.
    Critical,
}

impl LogLevel {
    /// Represent a [`LogLevel`] as a string.
    pub const fn as_str(&self) -> &'static str {
        match self {
            LogLevel::Trace => "trace",
            LogLevel::Debug => "debug",
            LogLevel::Info => "info",
            LogLevel::Warning => "warning",
            LogLevel::Error => "error",
            LogLevel::Critical => "critical",
        }
    }
}

impl fmt::Display for LogLevel {
    fn fmt(&self, f: &mut fmt::Formatter<'_>) -> fmt::Result {
        f.write_str(self.as_str())
    }
}

//----------- LogTarget --------------------------------------------------------

/// A logging target.
#[derive(Clone, Debug, PartialEq, Eq)]
pub enum LogTarget {
    /// Append logs to a file.
    ///
    /// If the file is a terminal, ANSI color codes may be used.
    File(Box<Utf8Path>),

    /// Write logs to the UNIX syslog.
    Syslog,
}

//----------- Setting ----------------------------------------------------------

/// A configured setting.
#[derive(Debug, Default, Clone, Copy)]
pub struct Setting<T> {
    /// The default for the value.
    pub default: T,

    /// The setting in the configuration file, if any.
    pub file: Option<T>,

    /// The setting from environment variables, if any.
    pub env: Option<T>,

    /// The setting from command-line arguments, if any.
    pub args: Option<T>,
}

impl<T> Setting<T> {
    /// Construct a new [`Setting`].
    pub const fn new(default: T) -> Self {
        Self {
            default,
            file: None,
            env: None,
            args: None,
        }
    }

    /// The current value.
    pub const fn value(&self) -> &T {
        match self {
            Self {
                args: Some(value), ..
            }
            | Self {
                env: Some(value), ..
            }
            | Self {
                file: Some(value), ..
            }
            | Self { default: value, .. } => value,
        }
    }

    /// The source of the current value.
    pub const fn setting(&self) -> SettingSource {
        match self {
            Self { args: Some(_), .. } => SettingSource::Args,
            Self { env: Some(_), .. } => SettingSource::Env,
            Self { file: Some(_), .. } => SettingSource::File,
            Self { default: _, .. } => SettingSource::Default,
        }
    }
}

impl<T: PartialEq> PartialEq for Setting<T> {
    fn eq(&self, other: &Self) -> bool {
        self.value() == other.value()
    }
}

impl<T: Eq> Eq for Setting<T> {}

impl<T: Hash> Hash for Setting<T> {
    fn hash<H: Hasher>(&self, state: &mut H) {
        self.value().hash(state)
    }
}

//----------- SettingSource ----------------------------------------------------

/// The source of a configured setting.
///
/// There are four possible sources for a setting.  Each source has a designated
/// priority, with which it can override settings from other sources.  They are
/// enumerated here from lowest to highest priority.
#[derive(Copy, Clone, Debug, PartialEq, Eq, PartialOrd, Ord, Hash)]
pub enum SettingSource {
    /// A default.
    Default,

    /// The configuration file.
    File,

    /// Environment variables.
    Env,

    /// Command-line arguments.
    Args,
}

//----------- ConfigError ------------------------------------------------------

/// An error in configuring Cascade.
#[derive(Clone, Debug, PartialEq, Eq)]
pub enum ConfigError {
    /// An error occurred regarding environment variables.
    Env(env::EnvError),

    /// An error occurred regarding the configuration file.
    File {
        /// The location of the config file.
        path: Box<Utf8Path>,

        /// The error that occurred.
        error: file::FileError,
    },
}

impl fmt::Display for ConfigError {
    fn fmt(&self, f: &mut fmt::Formatter<'_>) -> fmt::Result {
        match self {
            ConfigError::Env(error) => error.fmt(f),
            ConfigError::File {
                error: file::FileError::Load(error),
                path,
            } => {
                write!(f, "could not load the config file '{path}': {error}")
            }
            ConfigError::File {
                error: file::FileError::Parse(error),
                path,
            } => {
                write!(f, "could not parse the config file '{path}': {error}")
            }
        }
    }
}

impl std::error::Error for ConfigError {
    fn source(&self) -> Option<&(dyn std::error::Error + 'static)> {
        match self {
            ConfigError::Env(error) => Some(error),
            ConfigError::File { error, .. } => Some(error),
        }
    }
}

impl From<env::EnvError> for ConfigError {
    fn from(value: env::EnvError) -> Self {
        Self::Env(value)
    }
}<|MERGE_RESOLUTION|>--- conflicted
+++ resolved
@@ -51,9 +51,9 @@
 impl Default for Config {
     fn default() -> Self {
         Self {
-            policy_dir: "/etc/nameshed/policies".into(),
-            zone_state_dir: "/var/db/nameshed/zone-state".into(),
-            tsig_store_path: "/var/db/nameshed/tsig-keys".into(),
+            policy_dir: "/etc/cascade/policies".into(),
+            zone_state_dir: "/var/db/cascade/zone-state".into(),
+            tsig_store_path: "/var/db/cascade/tsig-keys".into(),
             daemon: Default::default(),
             loader: Default::default(),
             signer: Default::default(),
@@ -71,47 +71,14 @@
         args::ArgsSpec::setup(cmd)
     }
 
-    /// Initialize Nameshed's configuration.
+    /// Initialize Cascade's configuration.
     ///
     /// The configuration file is not read here; it should only be read on
     /// explicit user request or if a global state file is not available.
     pub fn init(cli_matches: &clap::ArgMatches) -> Result<Self, ConfigError> {
         // Process environment variables and command-line arguments.
-<<<<<<< HEAD
-        let mut env = env::EnvSpec::process()?;
-        let mut args = args::ArgsSpec::process(cli_matches);
-
-        // Determine the location of the configuration file.
-        let config_file = args
-            .config
-            .take()
-            .map(|path| Setting {
-                source: SettingSource::Args,
-                value: path,
-            })
-            .or(env.config.take().map(|path| Setting {
-                source: SettingSource::Env,
-                value: path,
-            }))
-            .unwrap_or(Setting {
-                source: SettingSource::Default,
-                value: "/etc/cascade/config.toml".into(),
-            });
-
-        // Load and parse the configuration file.
-        let file = match file::FileSpec::load(&config_file.value) {
-            Ok(file) => file,
-            Err(error) => {
-                return Err(ConfigError::File {
-                    path: config_file.value,
-                    error,
-                })
-            }
-        };
-=======
         let env = env::EnvSpec::process()?;
         let args = args::ArgsSpec::process(cli_matches);
->>>>>>> 9ab4e4a1
 
         // Combine their data with the default state.
         let mut this = Self::default();
@@ -151,7 +118,7 @@
     fn default() -> Self {
         Self {
             logging: LoggingConfig::default(),
-            config_file: Setting::new("/etc/nameshed/config.toml".into()),
+            config_file: Setting::new("/etc/cascade/config.toml".into()),
             daemonize: Setting::new(false),
             pid_file: None,
             chroot: None,
