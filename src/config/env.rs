--- conflicted
+++ resolved
@@ -33,13 +33,8 @@
                 .transpose()
         }
 
-<<<<<<< HEAD
-        let config_path =
+        let config =
             var("CASCADE_CONFIG_PATH")?.map(|path| Utf8PathBuf::from(path).into_boxed_path());
-=======
-        let config =
-            var("NAMESHED_CONFIG_PATH")?.map(|path| Utf8PathBuf::from(path).into_boxed_path());
->>>>>>> 9ab4e4a1
 
         let log_level = var("CASCADE_LOG_LEVEL")?
             .map(|value| match &*value {
@@ -55,18 +50,10 @@
             })
             .transpose()?;
 
-<<<<<<< HEAD
-        let log = var("CASCADE_LOG")?.map(LogTargetSpec::parse).transpose()?;
+        let log_target = var("CASCADE_LOG")?.map(LogTargetSpec::parse).transpose()?;
 
         let log_trace_targets = var("CASCADE_LOG_TRACE_TARGETS")?
-            .map(|value| value.split(",").map(|s| s.into()).collect())
-            .unwrap_or_default();
-=======
-        let log_target = var("NAMESHED_LOG")?.map(LogTargetSpec::parse).transpose()?;
-
-        let log_trace_targets = var("NAMESHED_LOG_TRACE_TARGETS")?
             .map(|value| value.split(",").map(|s| s.into()).collect());
->>>>>>> 9ab4e4a1
 
         Ok(Self {
             config,
