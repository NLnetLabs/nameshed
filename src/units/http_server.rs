<<<<<<< HEAD
use std::borrow::Cow;
use std::collections::HashMap;
=======
use std::collections::BTreeMap;
>>>>>>> 4461a2ae
use std::convert::Infallible;
use std::future::Future;
use std::io;
use std::marker::PhantomData;
use std::net::SocketAddr;
use std::path::PathBuf;
use std::pin::Pin;
use std::str::FromStr;
use std::sync::Arc;

use arc_swap::ArcSwap;
use axum::extract;
use axum::extract::OriginalUri;
use axum::extract::Path;
use axum::extract::Query;
use axum::extract::State;
use axum::http::StatusCode;
use axum::http::Uri;
use axum::response::Html;
use axum::routing::get;
use axum::routing::post;
use axum::Json;
use axum::Router;
use bytes::Bytes;
use chrono::DateTime;
use domain::base::Name;
<<<<<<< HEAD
use domain::base::Serial;
use domain::zonetree::StoredName;
use log::warn;
=======
use domain::base::ToName;
use domain::utils::dst::UnsizedCopy;
use domain::zonetree::StoredName;
use domain::zonetree::ZoneTree;
>>>>>>> 4461a2ae
use log::{debug, error, info};
use serde::Deserialize;
use tokio::net::TcpListener;
use tokio::sync::mpsc;
use tokio::sync::RwLock;

use crate::api::PolicyListResult;
use crate::api::PolicyReloadResult;
use crate::api::PolicyShowResult;
use crate::api::ServerStatusResult;
use crate::api::ZoneAdd;
use crate::api::ZoneAddResult;
use crate::api::ZoneReloadResult;
use crate::api::ZoneRemoveResult;
use crate::api::ZoneSource;
use crate::api::ZoneStage;
use crate::api::ZoneStatusResult;
use crate::api::ZonesListEntry;
use crate::api::ZonesListResult;
use crate::comms::{ApplicationCommand, Terminated};
use crate::manager::Component;
// use crate::zone::Zones;

const HTTP_UNIT_NAME: &str = "HS";

// NOTE: To send data back from a unit, send them an app command with
// a transmitter they can use to send the reply

pub struct HttpServer {
    pub listen_addr: SocketAddr,
    pub cmd_rx: Option<mpsc::UnboundedReceiver<ApplicationCommand>>,
}

struct HttpServerState {
    pub component: Component,
}

impl HttpServer {
    pub async fn run(mut self, component: Component) -> Result<(), Terminated> {
<<<<<<< HEAD
        // let _component = Arc::new(RwLock::new(component));
=======
        let component = Arc::new(RwLock::new(component));

>>>>>>> 4461a2ae
        // Setup listener
        let sock = TcpListener::bind(self.listen_addr).await.map_err(|e| {
            error!("[{HTTP_UNIT_NAME}]: {}", e);
            Terminated
        })?;

        let mut cmd_rx = self
            .cmd_rx
            .take()
            .expect("This should always exist in the beginning");
        tokio::task::spawn(async move {
            loop {
                let cmd = cmd_rx.recv().await;
                let Some(cmd) = cmd else {
                    return Result::<(), Terminated>::Err(Terminated);
                };
                info!("[{HTTP_UNIT_NAME}] Received command: {cmd:?}");
                match &cmd {
                    ApplicationCommand::Terminate => {
                        return Err(Terminated);
                    }
                    // ...
                    _ => { /* not for us */ }
                }
            }
        });

<<<<<<< HEAD
        let state = Arc::new(HttpServerState { component });

        // For now, only implemented the ZoneReviewApi for the Units:
        // "RS"   ZoneServerUnit
        // "RS2"  ZoneServerUnit
        // "PS"   ZoneServerUnit
        //
        // Skipping SigningHistoryApi and ZoneListApi's for
        // "ZL"   ZoneLoader
        // "ZS"   ZoneSignerUnit
        // "CC"   CentralCommand
        //
        // Noting them down, but without a previously existing API:
        // "HS"   HttpServer
        // "KM"   KeyManagerUnit

        let unit_router = Router::new()
            .route("/ps/", get(Self::handle_ps_base))
            .route("/ps/{action}/{token}", get(Self::handle_ps))
            .route("/rs/", get(Self::handle_rs_base))
            .route("/rs/{action}/{token}", get(Self::handle_rs))
            .route("/rs2/", get(Self::handle_rs2_base))
            .route("/rs2/{action}/{token}", get(Self::handle_rs2));
        // .route("/zl/", get(Self::handle_zl_base))
        // .route("/zs/", get(Self::handle_zs_base));

=======
>>>>>>> 4461a2ae
        let app = Router::new()
            .route("/", get(|| async { "Hello, World!" }))
            // Using the /_unit sub-path to not clutter the rest of the API
            .nest("/_unit", unit_router)
            .route("/status", get(Self::status))
            .route("/zones/list", get(Self::zones_list))
            .route("/zone/add", post(Self::zone_add))
            .route("/zone/{name}/remove", post(Self::zone_remove))
            .route("/zone/{name}/status", get(Self::zone_status))
            .route("/zone/{name}/reload", post(Self::zone_reload))
            .route("/policy/reload", post(Self::policy_reload))
            .route("/policy/list", get(Self::policy_list))
            .route("/policy/{name}", post(Self::policy_show))
            .with_state(component);

        axum::serve(sock, app).await.map_err(|e| {
            error!("[{HTTP_UNIT_NAME}]: {}", e);
            Terminated
        })
    }

<<<<<<< HEAD
    async fn zone_register(Json(payload): Json<ZoneRegister>) -> Json<ZoneRegisterResult> {
        Json(ZoneRegisterResult {
            name: payload.name.clone(),
            status: "Maybe Success".into(),
        })
    }

    async fn zones_list(State(_state): State<Arc<HttpServerState>>) -> Json<ZonesListResult> {
        // let zones = state
        //     .zones
        //     .list()
        //     .iter()
        //     .map(|n| {
        //         // TODO: find a way to get correct `Name`s back from `Zones`
        //         let mut sv = Vec::new();
        //         let mut buf = String::with_capacity(256);
        //         let mut first = true;
        //         for l in n.labels() {
        //             sv.push(l);
        //         }
        //         sv.reverse();
        //         for l in sv {
        //             if !first {
        //                 buf.push('.');
        //             }
        //             buf.push_str(&l.to_string());
        //             first = false;
        //         }
        //         Name::from_str(&buf).unwrap()
        //     })
        //     .collect();
        // Json(ZonesListResult { zones })
        Json(ZonesListResult {
            zones: Vec::default(),
        })
    }

=======
    async fn zone_add(
        State(component): State<Arc<RwLock<Component>>>,
        Json(zone_register): Json<ZoneAdd>,
    ) -> Json<ZoneAddResult> {
        let zone_name = zone_register.name.clone();
        component
            .read()
            .await
            .send_command(
                "ZL",
                ApplicationCommand::RegisterZone {
                    register: zone_register,
                },
            )
            .await;
        Json(ZoneAddResult {
            name: zone_name,
            status: "Submitted".to_string(),
        })
    }

    async fn zone_remove(Path(payload): Path<Name<Bytes>>) -> Json<ZoneRemoveResult> {
        todo!()
    }

    async fn zones_list(State(state): State<Arc<RwLock<Component>>>) -> Json<ZonesListResult> {
        let state = state.read().await;

        // The zone trees in the Component overlap. Therefore we take the
        // furthest a zone has progressed. We use a BTreeMap to sort the zones
        // while we're doing this.
        let mut all_zones = BTreeMap::new();

        let unsigned_zones = state.unsigned_zones().load();
        for zone in unsigned_zones.iter_zones() {
            all_zones.insert(zone.apex_name().clone(), ZoneStage::Unsigned);
        }

        let unsigned_zones = state.signed_zones().load();
        for zone in unsigned_zones.iter_zones() {
            all_zones.insert(zone.apex_name().clone(), ZoneStage::Signed);
        }

        let unsigned_zones = state.published_zones().load();
        for zone in unsigned_zones.iter_zones() {
            all_zones.insert(zone.apex_name().clone(), ZoneStage::Published);
        }

        let zones = all_zones
            .into_iter()
            .map(|(name, stage)| ZonesListEntry { name, stage })
            .collect();

        Json(ZonesListResult { zones })
    }

>>>>>>> 4461a2ae
    async fn zone_status(Path(name): Path<Name<Bytes>>) -> Json<ZoneStatusResult> {
        Json(ZoneStatusResult { name })
    }

<<<<<<< HEAD
    async fn zone_reload(Path(name): Path<Name<Bytes>>) -> Json<ZoneReloadResult> {
        Json(ZoneReloadResult { name })
=======
    async fn zone_reload(
        Path(payload): Path<Name<Bytes>>,
    ) -> Result<Json<ZoneReloadResult>, String> {
        Ok(Json(ZoneReloadResult { name: payload }))
    }

    async fn policy_list() -> Json<PolicyListResult> {
        todo!()
    }

    async fn policy_reload() -> Json<PolicyReloadResult> {
        todo!()
    }

    async fn policy_show() -> Json<PolicyShowResult> {
        todo!()
>>>>>>> 4461a2ae
    }

    async fn status() -> Json<ServerStatusResult> {
        Json(ServerStatusResult {})
    }
}

//------------ HttpServer Handler for /<unit>/ -------------------------------

impl HttpServer {
    //--- /ps/
    async fn handle_ps_base(
        uri: OriginalUri,
        State(state): State<Arc<HttpServerState>>,
    ) -> Result<Html<String>, StatusCode> {
        Self::zone_server_unit_api_base_common("PS", uri, state).await
    }

    async fn handle_ps(
        uri: OriginalUri,
        State(state): State<Arc<HttpServerState>>,
        Path((action, token)): Path<(String, String)>,
        Query(params): Query<HashMap<String, String>>,
    ) -> Result<(), StatusCode> {
        Self::zone_server_unit_api_common("PS", uri, state, action, token, params).await
    }

    // //--- /zs/
    // async fn handle_zs_base(
    //     uri: OriginalUri,
    //     State(state): State<Arc<HttpServerState>>,
    // ) -> Result<Html<String>, StatusCode> {
    //     Self::zone_server_unit_api_base_common("ZS", uri, state).await
    // }

    // async fn handle_zs(
    //     uri: OriginalUri,
    //     State(state): State<Arc<HttpServerState>>,
    //     Path((action, token)): Path<(String, String)>,
    //     Query(params): Query<HashMap<String, String>>,
    // ) -> Result<(), StatusCode> {
    //     Self::zone_server_unit_api_common("ZS", uri, state, action, token, params).await
    // }

    // //--- /zl/
    // async fn handle_zl_base(
    //     uri: OriginalUri,
    //     State(state): State<Arc<HttpServerState>>,
    // ) -> Result<Html<String>, StatusCode> {
    //     Self::zone_server_unit_api_base_common("ZL", uri, state).await
    // }

    // async fn handle_zl(
    //     uri: OriginalUri,
    //     State(state): State<Arc<HttpServerState>>,
    //     Path((action, token)): Path<(String, String)>,
    //     Query(params): Query<HashMap<String, String>>,
    // ) -> Result<(), StatusCode> {
    //     Self::zone_server_unit_api_common("ZL", uri, state, action, token, params).await
    // }

    //--- /rs2/
    async fn handle_rs2_base(
        uri: OriginalUri,
        State(state): State<Arc<HttpServerState>>,
    ) -> Result<Html<String>, StatusCode> {
        Self::zone_server_unit_api_base_common("RS2", uri, state).await
    }

    async fn handle_rs2(
        uri: OriginalUri,
        State(state): State<Arc<HttpServerState>>,
        Path((action, token)): Path<(String, String)>,
        Query(params): Query<HashMap<String, String>>,
    ) -> Result<(), StatusCode> {
        Self::zone_server_unit_api_common("RS2", uri, state, action, token, params).await
    }

    //--- /rs/
    async fn handle_rs_base(
        uri: OriginalUri,
        State(state): State<Arc<HttpServerState>>,
    ) -> Result<Html<String>, StatusCode> {
        Self::zone_server_unit_api_base_common("RS", uri, state).await
    }

    async fn handle_rs(
        uri: OriginalUri,
        State(state): State<Arc<HttpServerState>>,
        Path((action, token)): Path<(String, String)>,
        Query(params): Query<HashMap<String, String>>,
    ) -> Result<(), StatusCode> {
        Self::zone_server_unit_api_common("RS", uri, state, action, token, params).await
    }

    //--- common api implementations
    async fn zone_server_unit_api_base_common(
        unit: &str,
        uri: OriginalUri,
        state: Arc<HttpServerState>,
    ) -> Result<Html<String>, StatusCode> {
        let (tx, mut rx) = mpsc::channel(10);
        state
            .component
            .send_command(
                unit,
                ApplicationCommand::HandleZoneReviewApiStatus { http_tx: tx },
            )
            .await;

        let res = rx.recv().await;
        let Some(res) = res else {
            // Failed to receive response... When would that happen?
            return Err(StatusCode::INTERNAL_SERVER_ERROR);
        };

        debug!(
            "[{HTTP_UNIT_NAME}]: Handled HTTP request: {}",
            uri.path_and_query()
                .map(|p| { p.as_str() })
                .unwrap_or_default()
        );

        Ok(Html(res))
    }

    // All ZoneServerUnit's have the same review API
    //
    // API: GET /{approve,reject}/<approval token>?zone=<zone name>&serial=<zone serial>
    //
    // NOTE: We use query parameters for the zone details because dots that appear in zone names
    // are decoded specially by HTTP standards compliant libraries, especially occurences of
    // handling of /./ are problematic as that gets collapsed to /.
    async fn zone_server_unit_api_common(
        unit: &str,
        uri: OriginalUri,
        state: Arc<HttpServerState>,
        action: String,
        token: String,
        params: HashMap<String, String>,
    ) -> Result<(), StatusCode> {
        let uri = uri.path_and_query().map(|p| p.as_str()).unwrap_or_default();
        let zone_name = params.get("zone");
        let zone_serial = params.get("serial");
        if matches!(action.as_ref(), "approve" | "reject")
            && zone_name.is_some()
            && zone_serial.is_some()
            && token.len() > 0
        {
            let zone_name = zone_name.unwrap();
            let zone_serial = zone_serial.unwrap();

            if let Ok(zone_name) = Name::<Bytes>::from_str(zone_name) {
                if let Ok(zone_serial) = Serial::from_str(zone_serial) {
                    let (tx, mut rx) = mpsc::channel(10);
                    state
                        .component
                        .send_command(
                            unit,
                            ApplicationCommand::HandleZoneReviewApi {
                                zone_name,
                                zone_serial,
                                approval_token: token,
                                operation: action,
                                http_tx: tx,
                            },
                        )
                        .await;

                    let res = rx.recv().await;
                    let Some(res) = res else {
                        // Failed to receive response... When would that happen?
                        return Err(StatusCode::INTERNAL_SERVER_ERROR);
                    };

                    let ret = match res {
                        Ok(_) => Ok(()),
                        Err(_) => Err(StatusCode::BAD_REQUEST),
                    };
                    // TODO: make debug when setting log level is fixed
                    warn!("[{HTTP_UNIT_NAME}]: Handled HTTP request: {uri} :: {ret:?}");
                    // debug!("[{HTTP_UNIT_NAME}]: Handled HTTP request: {uri} :: {ret:?}");

                    return ret;
                } else {
                    warn!("[{HTTP_UNIT_NAME}]: Invalid zone serial '{zone_serial}' in request.");
                }
            } else {
                warn!("[{HTTP_UNIT_NAME}]: Invalid zone name '{zone_name}' in request.");
            }
        }
        warn!("[{HTTP_UNIT_NAME}]: Invalid HTTP request: {uri}");
        Err(StatusCode::BAD_REQUEST)
    }
}<|MERGE_RESOLUTION|>--- conflicted
+++ resolved
@@ -1,9 +1,5 @@
-<<<<<<< HEAD
-use std::borrow::Cow;
+use std::collections::BTreeMap;
 use std::collections::HashMap;
-=======
-use std::collections::BTreeMap;
->>>>>>> 4461a2ae
 use std::convert::Infallible;
 use std::future::Future;
 use std::io;
@@ -30,16 +26,12 @@
 use bytes::Bytes;
 use chrono::DateTime;
 use domain::base::Name;
-<<<<<<< HEAD
 use domain::base::Serial;
-use domain::zonetree::StoredName;
-use log::warn;
-=======
 use domain::base::ToName;
 use domain::utils::dst::UnsizedCopy;
 use domain::zonetree::StoredName;
 use domain::zonetree::ZoneTree;
->>>>>>> 4461a2ae
+use log::warn;
 use log::{debug, error, info};
 use serde::Deserialize;
 use tokio::net::TcpListener;
@@ -74,17 +66,12 @@
 }
 
 struct HttpServerState {
-    pub component: Component,
+    pub component: Arc<RwLock<Component>>,
 }
 
 impl HttpServer {
     pub async fn run(mut self, component: Component) -> Result<(), Terminated> {
-<<<<<<< HEAD
-        // let _component = Arc::new(RwLock::new(component));
-=======
         let component = Arc::new(RwLock::new(component));
-
->>>>>>> 4461a2ae
         // Setup listener
         let sock = TcpListener::bind(self.listen_addr).await.map_err(|e| {
             error!("[{HTTP_UNIT_NAME}]: {}", e);
@@ -112,7 +99,6 @@
             }
         });
 
-<<<<<<< HEAD
         let state = Arc::new(HttpServerState { component });
 
         // For now, only implemented the ZoneReviewApi for the Units:
@@ -139,8 +125,6 @@
         // .route("/zl/", get(Self::handle_zl_base))
         // .route("/zs/", get(Self::handle_zs_base));
 
-=======
->>>>>>> 4461a2ae
         let app = Router::new()
             .route("/", get(|| async { "Hello, World!" }))
             // Using the /_unit sub-path to not clutter the rest of the API
@@ -154,7 +138,7 @@
             .route("/policy/reload", post(Self::policy_reload))
             .route("/policy/list", get(Self::policy_list))
             .route("/policy/{name}", post(Self::policy_show))
-            .with_state(component);
+            .with_state(state);
 
         axum::serve(sock, app).await.map_err(|e| {
             error!("[{HTTP_UNIT_NAME}]: {}", e);
@@ -162,51 +146,13 @@
         })
     }
 
-<<<<<<< HEAD
-    async fn zone_register(Json(payload): Json<ZoneRegister>) -> Json<ZoneRegisterResult> {
-        Json(ZoneRegisterResult {
-            name: payload.name.clone(),
-            status: "Maybe Success".into(),
-        })
-    }
-
-    async fn zones_list(State(_state): State<Arc<HttpServerState>>) -> Json<ZonesListResult> {
-        // let zones = state
-        //     .zones
-        //     .list()
-        //     .iter()
-        //     .map(|n| {
-        //         // TODO: find a way to get correct `Name`s back from `Zones`
-        //         let mut sv = Vec::new();
-        //         let mut buf = String::with_capacity(256);
-        //         let mut first = true;
-        //         for l in n.labels() {
-        //             sv.push(l);
-        //         }
-        //         sv.reverse();
-        //         for l in sv {
-        //             if !first {
-        //                 buf.push('.');
-        //             }
-        //             buf.push_str(&l.to_string());
-        //             first = false;
-        //         }
-        //         Name::from_str(&buf).unwrap()
-        //     })
-        //     .collect();
-        // Json(ZonesListResult { zones })
-        Json(ZonesListResult {
-            zones: Vec::default(),
-        })
-    }
-
-=======
     async fn zone_add(
-        State(component): State<Arc<RwLock<Component>>>,
+        State(state): State<Arc<HttpServerState>>,
         Json(zone_register): Json<ZoneAdd>,
     ) -> Json<ZoneAddResult> {
         let zone_name = zone_register.name.clone();
-        component
+        state
+            .component
             .read()
             .await
             .send_command(
@@ -226,7 +172,7 @@
         todo!()
     }
 
-    async fn zones_list(State(state): State<Arc<RwLock<Component>>>) -> Json<ZonesListResult> {
+    async fn zones_list(State(state): State<Arc<HttpServerState>>) -> Json<ZonesListResult> {
         let state = state.read().await;
 
         // The zone trees in the Component overlap. Therefore we take the
@@ -257,15 +203,10 @@
         Json(ZonesListResult { zones })
     }
 
->>>>>>> 4461a2ae
     async fn zone_status(Path(name): Path<Name<Bytes>>) -> Json<ZoneStatusResult> {
         Json(ZoneStatusResult { name })
     }
 
-<<<<<<< HEAD
-    async fn zone_reload(Path(name): Path<Name<Bytes>>) -> Json<ZoneReloadResult> {
-        Json(ZoneReloadResult { name })
-=======
     async fn zone_reload(
         Path(payload): Path<Name<Bytes>>,
     ) -> Result<Json<ZoneReloadResult>, String> {
@@ -282,7 +223,6 @@
 
     async fn policy_show() -> Json<PolicyShowResult> {
         todo!()
->>>>>>> 4461a2ae
     }
 
     async fn status() -> Json<ServerStatusResult> {
