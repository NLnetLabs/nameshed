use core::fmt;
use core::future::pending;
use core::ops::{Add, ControlFlow};

use std::any::Any;
use std::cmp::Ordering;
use std::collections::hash_map::Entry::{Occupied, Vacant};
use std::collections::{HashMap, HashSet, VecDeque};
use std::ffi::OsString;
use std::fmt::Display;
use std::fs::File;
use std::io::Read;
use std::net::{IpAddr, SocketAddr};
use std::ops::Sub;
use std::path::{Path, PathBuf};
use std::pin::Pin;
use std::str::FromStr;
use std::sync::atomic::{AtomicUsize, Ordering::SeqCst};
use std::sync::{Arc, Weak};
use std::time::Duration;

use arc_swap::ArcSwap;
use async_trait::async_trait;
use bytes::{Bytes, BytesMut};
use chrono::{DateTime, Utc};
use domain::base::iana::{Class, SecurityAlgorithm};
use domain::base::name::FlattenInto;
use domain::base::record::ComposeRecord;
use domain::base::wire::Composer;
use domain::base::{
    CanonicalOrd, Name, ParsedName, ParsedRecord, Record, Rtype, Serial, ToName, Ttl,
};
use domain::crypto::kmip::{self, ClientCertificate, ConnectionSettings};
use domain::crypto::kmip_pool::{ConnectionManager, KmipConnPool};
use domain::crypto::sign::{
    generate, FromBytesError, GenerateParams, KeyPair, SecretKeyBytes, SignRaw,
};
use domain::dnssec::common::parse_from_bind;
use domain::dnssec::sign::denial::config::DenialConfig;
use domain::dnssec::sign::denial::nsec::GenerateNsecConfig;
use domain::dnssec::sign::denial::nsec3::{GenerateNsec3Config, Nsec3ParamTtlMode};
use domain::dnssec::sign::error::SigningError;
use domain::dnssec::sign::keys::keyset::{KeySet, KeyType};
use domain::dnssec::sign::keys::SigningKey;
use domain::dnssec::sign::records::{DefaultSorter, RecordsIter, Rrset, Sorter};
use domain::dnssec::sign::signatures::rrsigs::{
    sign_rrset, sign_sorted_zone_records, GenerateRrsigConfig,
};
use domain::dnssec::sign::traits::SignableZoneInPlace;
use domain::dnssec::sign::SigningConfig;
use domain::net::server::buf::VecBufSource;
use domain::net::server::dgram::{self, DgramServer};
use domain::net::server::message::Request;
use domain::net::server::middleware::cookies::CookiesMiddlewareSvc;
use domain::net::server::middleware::edns::EdnsMiddlewareSvc;
use domain::net::server::middleware::mandatory::MandatoryMiddlewareSvc;
use domain::net::server::middleware::notify::NotifyMiddlewareSvc;
use domain::net::server::middleware::tsig::TsigMiddlewareSvc;
use domain::net::server::middleware::xfr::XfrMiddlewareSvc;
use domain::net::server::service::{CallResult, Service, ServiceError, ServiceResult};
use domain::net::server::stream::{self, StreamServer};
use domain::net::server::util::{mk_error_response, service_fn};
use domain::net::server::ConnectionConfig;
use domain::rdata::dnssec::Timestamp;
use domain::rdata::nsec3::Nsec3Salt;
use domain::rdata::{Dnskey, Nsec3param, Rrsig, Soa, ZoneRecordData};
use domain::tsig::KeyStore;
use domain::tsig::{Algorithm, Key, KeyName};
use domain::utils::base64;
use domain::zonefile::inplace::{self, Entry, Zonefile};
use domain::zonetree::types::{StoredRecordData, ZoneUpdate};
use domain::zonetree::update::ZoneUpdater;
use domain::zonetree::{
    InMemoryZoneDiff, ReadableZone, StoredName, StoredRecord, WritableZone, WritableZoneNode, Zone,
    ZoneBuilder, ZoneStore, ZoneTree,
};
use futures::future::{select, Either};
use futures::{pin_mut, Future, SinkExt};
use indoc::formatdoc;
use log::warn;
use log::{debug, error, info, trace};
use non_empty_vec::NonEmpty;
use octseq::{EmptyBuilder, OctetsInto, Parser};
use rayon::iter::{IntoParallelIterator, IntoParallelRefIterator, ParallelExtend};
use rayon::slice::ParallelSliceMut;
use serde::{Deserialize, Deserializer, Serialize};
use serde_with::{serde_as, DeserializeFromStr, DisplayFromStr};
use tokio::net::UdpSocket;
use tokio::sync::mpsc::{self, Receiver, Sender};
use tokio::sync::{Mutex, RwLock, Semaphore};
use tokio::task::spawn_blocking;
use tokio::time::{sleep, Instant};
#[cfg(feature = "tls")]
use tokio_rustls::rustls::ServerConfig;
use url::Url;

use crate::common::light_weight_zone::LightWeightZone;
use crate::common::net::{
    ListenAddr, StandardTcpListenerFactory, StandardTcpStream, TcpListener, TcpListenerFactory,
    TcpStreamWrapper,
};
use crate::common::tsig::{parse_key_strings, TsigKeyStore};
use crate::common::xfr::parse_xfr_acl;
use crate::comms::ApplicationCommand;
use crate::comms::{GraphStatus, Terminated};
use crate::http::PercentDecodedPath;
use crate::http::ProcessRequest;
use crate::log::ExitError;
use crate::manager::Component;
use crate::metrics::{self, util::append_per_router_metric, Metric, MetricType, MetricUnit};
use crate::payload::Update;
use crate::units::Unit;
use crate::zonemaintenance::maintainer::{Config, ZoneLookup};
use crate::zonemaintenance::maintainer::{DefaultConnFactory, TypedZone, ZoneMaintainer};
use crate::zonemaintenance::types::{
    serialize_duration_as_secs, serialize_instant_as_duration_secs, serialize_opt_duration_as_secs,
    CompatibilityMode, NotifyConfig, TransportStrategy, XfrConfig, XfrStrategy, ZoneConfig,
    ZoneMaintainerKeyStore,
};
use core::sync::atomic::AtomicBool;

#[derive(Debug)]
pub struct ZoneSignerUnit {
    /// The relative path at which we should listen for HTTP query API requests
    pub http_api_path: Arc<String>,

    pub keys_path: PathBuf,

    pub rrsig_inception_offset_secs: u32,

    pub rrsig_expiration_offset_secs: u32,

    pub denial_config: TomlDenialConfig,

    pub treat_single_keys_as_csks: bool,

    pub use_lightweight_zone_tree: bool,

    pub max_concurrent_operations: usize,

    pub max_concurrent_rrsig_generation_tasks: usize,

<<<<<<< HEAD
    pub kmip_server_conn_settings: HashMap<String, KmipServerConnectionSettings>,
=======
    pub kmip_server_conn_settings: Vec<KmipServerConnectionSettings>,
>>>>>>> 7eff4ef5

    pub update_tx: mpsc::Sender<Update>,

    pub cmd_rx: mpsc::Receiver<ApplicationCommand>,
}

impl ZoneSignerUnit {
    fn default_http_api_path() -> Arc<String> {
        Arc::new("/zone-signer/".to_string())
    }

    fn default_rrsig_inception_offset_secs() -> u32 {
        60 * 90 // 90 minutes ala Knot
    }

    fn default_rrsig_expiration_offset_secs() -> u32 {
        60 * 60 * 24 * 14 // 14 days ala Knot
    }

    fn default_max_concurrent_operations() -> usize {
        1
    }

    fn default_max_concurrent_rrsig_generation_tasks() -> usize {
        std::thread::available_parallelism().unwrap().get() - 1
    }
}

impl ZoneSignerUnit {
<<<<<<< HEAD
    pub async fn run(mut self, component: Component) -> Result<(), Terminated> {
=======
    pub async fn run(self, component: Component) -> Result<(), Terminated> {
>>>>>>> 7eff4ef5
        // TODO: metrics and status reporting

        // Create KMIP server connection pools.
        // Warning: This will block until the pools have established their
        // minimum number of connections or timed out.
        let expected_kmip_server_conn_pools = self.kmip_server_conn_settings.len();

<<<<<<< HEAD
        let kmip_servers: HashMap<String, KmipConnPool> = self.kmip_server_conn_settings.drain().filter_map(|(server_id, conn_settings)| {
=======
        let kmip_servers: HashMap<(String, u16), KmipConnPool> = self.kmip_server_conn_settings.into_iter().filter_map(|conn_settings| {
>>>>>>> 7eff4ef5
            let host_and_port = (conn_settings.server_addr.clone(), conn_settings.server_port);

            match ConnectionManager::create_connection_pool(
                Arc::new(conn_settings.clone().into()),
                10,
                Some(Duration::from_secs(60)),
                Some(Duration::from_secs(60)),
            ) {
                Ok(kmip_conn_pool) => {
                    match kmip_conn_pool.get() {
                        Ok(conn) => {
                            match conn.query() {
                                Ok(q) => {
                                    // TODO: Check if the server meets our
                                    // needs. We can't assume domain will do
                                    // that for us because domain doesn't know
                                    // which functions we need.
                                    info!("Established connection pool for KMIP server '{server_id}' reporting as '{}'", q.vendor_identification.unwrap_or_default());
                                    Some((server_id, kmip_conn_pool))
                                }
                                Err(err) => {
                                    error!("Failed to create usable connection pool for KMIP server '{server_id}': {err}");
                                    None
                                }
                            }
                        }
                        Err(err) => {
                            error!("Failed to create usable connection pool for KMIP server '{server_id}': {err}");
                            None
                        }
                    }
                }

                Err(err) => {
                    error!("Failed to create connection pool for KMIP server '{server_id}': {err}");
                    None
                }
            }
        }).collect();

        if kmip_servers.len() != expected_kmip_server_conn_pools {
            // TODO: This is a bit severe. There should be a cleaner way to abort.
            std::process::exit(1);
        }

        ZoneSigner::new(
            component,
            self.http_api_path,
            self.rrsig_inception_offset_secs,
            self.rrsig_expiration_offset_secs,
            self.denial_config,
            self.use_lightweight_zone_tree,
            self.max_concurrent_operations,
            self.max_concurrent_rrsig_generation_tasks,
            self.treat_single_keys_as_csks,
            self.update_tx,
            self.keys_path,
            kmip_servers,
        )
        .run(self.cmd_rx)
        .await?;

        Ok(())
    }

    fn load_private_key(key_path: &Path) -> Result<SecretKeyBytes, Terminated> {
        let private_data = std::fs::read_to_string(key_path).map_err(|err| {
            error!("Unable to read file '{}': {err}", key_path.display());
            Terminated
        })?;

        // Note: Compared to the original ldns-signzone there is a minor
        // regression here because at the time of writing the error returned
        // from parsing indicates broadly the type of parsing failure but does
        // note indicate the line number at which parsing failed.
        let secret_key = SecretKeyBytes::parse_from_bind(&private_data).map_err(|err| {
            error!(
                "Unable to parse BIND formatted private key file '{}': {err}",
                key_path.display(),
            );
            Terminated
        })?;

        Ok(secret_key)
    }

    fn load_public_key(key_path: &Path) -> Result<Record<StoredName, Dnskey<Bytes>>, Terminated> {
        let public_data = std::fs::read_to_string(key_path).map_err(|err| {
            error!("loading public key from file '{}'", key_path.display(),);
            Terminated
        })?;

        // Note: Compared to the original ldns-signzone there is a minor
        // regression here because at the time of writing the error returned
        // from parsing indicates broadly the type of parsing failure but does
        // note indicate the line number at which parsing failed.
        let public_key_info = parse_from_bind(&public_data).map_err(|err| {
            error!(
                "Unable to parse BIND formatted public key file '{}': {}",
                key_path.display(),
                err
            );
            Terminated
        })?;

        Ok(public_key_info)
    }
}

//------------ ZoneSigner ----------------------------------------------------

struct ZoneSigner {
    component: Component,
    #[allow(dead_code)]
    http_api_path: Arc<String>,
    inception_offset_secs: u32,
    expiration_offset: u32,
    denial_config: TomlDenialConfig,
    use_lightweight_zone_tree: bool,
    concurrent_operation_permits: Semaphore,
    max_concurrent_rrsig_generation_tasks: usize,
    signer_status: Arc<RwLock<ZoneSignerStatus>>,
    treat_single_keys_as_csks: bool,
    update_tx: mpsc::Sender<Update>,
    keys_path: PathBuf,
    kmip_servers: HashMap<String, KmipConnPool>,
}

impl ZoneSigner {
    #[allow(clippy::too_many_arguments)]
    fn new(
        component: Component,
        http_api_path: Arc<String>,
        inception_offset_secs: u32,
        expiration_offset: u32,
        denial_config: TomlDenialConfig,
        use_lightweight_zone_tree: bool,
        max_concurrent_operations: usize,
        max_concurrent_rrsig_generation_tasks: usize,
        treat_single_keys_as_csks: bool,
        update_tx: mpsc::Sender<Update>,
        keys_path: PathBuf,
        kmip_servers: HashMap<String, KmipConnPool>,
    ) -> Self {
        Self {
            component,
            http_api_path,
            inception_offset_secs,
            expiration_offset,
            denial_config,
            use_lightweight_zone_tree,
            concurrent_operation_permits: Semaphore::new(max_concurrent_operations),
            max_concurrent_rrsig_generation_tasks,
            signer_status: Default::default(),
            treat_single_keys_as_csks,
            update_tx,
            keys_path,
            kmip_servers,
        }
    }

    async fn run(
        mut self,
        mut cmd_rx: mpsc::Receiver<ApplicationCommand>,
    ) -> Result<(), crate::comms::Terminated> {
        // Setup REST API endpoint
        let http_processor = Arc::new(SigningHistoryApi::new(
            self.http_api_path.clone(),
            self.signer_status.clone(),
        ));
        self.component
            .register_http_resource(http_processor.clone(), &self.http_api_path);

        while let Some(cmd) = cmd_rx.recv().await {
            info!("[ZS]: Received command: {cmd:?}");
            match &cmd {
                ApplicationCommand::Terminate => {
                    // self.status_reporter.terminated();
                    return Ok(());
                }

                ApplicationCommand::SignZone {
                    zone_name,
                    zone_serial,
                } => {
                    if let Err(err) = self.sign_zone(zone_name).await {
                        error!("[ZS]: Signing of zone '{zone_name}' failed: {err}");
                    }
                }

                _ => { /* Not for us */ }
            }
        }

        Ok(())
    }

    async fn sign_zone(&self, zone_name: &StoredName) -> Result<(), String> {
        // TODO: Implement serial bumping (per policy, e.g. ODS 'keep', 'counter', etc.?)

        info!("[ZS]: Waiting to start signing operation for zone '{zone_name}'.");
        self.signer_status.write().await.enqueue(zone_name.clone());

        let permit = self.concurrent_operation_permits.acquire().await.unwrap();
        info!("[ZS]: Starting signing operation for zone '{zone_name}'");

        //
        // Lookup the unsigned zone.
        //
        let unsigned_zone = {
            let unsigned_zones = self.component.unsigned_zones().load();
            unsigned_zones.get_zone(&zone_name, Class::IN).cloned()
        };
        let Some(unsigned_zone) = unsigned_zone else {
            return Err(format!("Unknown zone '{zone_name}'"));
        };
        let soa_rr = get_zone_soa(unsigned_zone.clone(), zone_name.clone())?;
        let ZoneRecordData::Soa(soa) = soa_rr.data() else {
            return Err(format!("SOA not found for zone '{zone_name}'"));
        };

        self.signer_status
            .write()
            .await
            .start(zone_name, soa.serial());

        //
        // Lookup the signed zone to update, or create a new empty zone to
        // sign into.
        //
        let zone = self.get_or_insert_signed_zone(zone_name);

        //
        // Create a signing configuration.
        //
        let signing_config = self.signing_config();
        let rrsig_cfg =
            GenerateRrsigConfig::new(signing_config.inception, signing_config.expiration);

        //
        // Convert zone records into a form we can sign.
        //
        trace!("[ZS]: Collecting records to sign for zone '{zone_name}'.");
        let walk_start = Instant::now();
        let passed_zone = unsigned_zone.clone();
        let mut records = spawn_blocking(|| collect_zone(passed_zone)).await.unwrap();
        let walk_time = walk_start.elapsed().as_secs();
        let unsigned_rr_count = records.len();

        self.signer_status.write().await.update(zone_name, |s| {
            s.unsigned_rr_count = Some(unsigned_rr_count);
            s.walk_time = Some(Duration::from_secs(walk_time));
        });

        /// Persistent state for the keyset command.
        /// Copied frmo the keyset branch of dnst.
        #[derive(Deserialize, Serialize)]
        struct KeySetState {
            /// Domain KeySet state.
            keyset: KeySet,

            dnskey_rrset: Vec<String>,
            ds_rrset: Vec<String>,
            cds_rrset: Vec<String>,
            ns_rrset: Vec<String>,
        }

        trace!("Reading dnst keyset DNSKEY RRs and RRSIG RRs");
        // Read the DNSKEY RRs and DNSKEY RRSIG RR from the keyset state.
        let apex_name = zone.apex_name().to_string();
        let state_path = Path::new("/tmp/").join(format!("{apex_name}.state"));
        let state = std::fs::read_to_string(&state_path).map_err(|err| format!("Unable to read `dnst keyset` state file '{}' while signing zone {zone_name}: {err}", state_path.display()))?;
        let state: KeySetState = serde_json::from_str(&state).unwrap();
        for dnskey_rr in state.dnskey_rrset {
            let mut zonefile = Zonefile::new();
            zonefile.extend_from_slice(dnskey_rr.as_bytes());
            zonefile.extend_from_slice(b"\n");
            if let Ok(Some(Entry::Record(rec))) = zonefile.next_entry() {
                eprintln!("Adding RR {dnskey_rr}");
                records.push(rec.flatten_into());
            }
        }

        trace!("Loading dnst keyset signing keys");
        // Load the signing keys indicated by the keyset state.
        let mut signing_keys = vec![];
        for (pub_key_name, key_info) in state.keyset.keys() {
            // Only use active ZSKs or CSKs to sign the records in the zone.
            if !matches!(key_info.keytype(),
                KeyType::Zsk(key_state)|KeyType::Csk(_, key_state) if key_state.signer())
            {
                continue;
            }

            if let Some(priv_key_name) = key_info.privref() {
                let priv_url = Url::parse(priv_key_name).expect("valid URL expected");
                let pub_url = Url::parse(pub_key_name).expect("valid URL expected");

                match (priv_url.scheme(), pub_url.scheme()) {
                    ("file", "file") => {
                        let priv_key_path = priv_url.path();
                        debug!("Attempting to load private key '{}'.", priv_key_path);

                        let private_key = ZoneSignerUnit::load_private_key(Path::new(priv_key_path))
                            .map_err(|_| format!("Failed to load private key from '{}'", priv_key_path))?;

                        let pub_key_path = pub_url.path();
                        debug!("Attempting to load public key '{}'.", pub_key_path);

                        let public_key = ZoneSignerUnit::load_public_key(Path::new(pub_key_path))
                            .map_err(|_| format!("Failed to load public key from '{}'", pub_key_path))?;
<<<<<<< HEAD
                        let key_pair = KeyPair::from_bytes(&private_key, public_key.data())
=======
<<<<<<< HEAD
        
                        let key_pair = KeyPair::from_bytes(&private_key, public_key.data())
=======

                        let key_pair = domain::crypto::sign::KeyPair::from_bytes(&private_key, &public_key.data())
>>>>>>> main
>>>>>>> 7eff4ef5
                            .map_err(|err| format!("Failed to create key pair for zone {zone_name} using key files {pub_key_path} and {priv_key_path}: {err}"))?;
                        let signing_key =
                            SigningKey::new(zone_name.clone(), public_key.data().flags(), key_pair);

                        signing_keys.push(signing_key);
                    }

                    ("kmip", "kmip") => {
                        let (priv_key_id, priv_algorithm, priv_flags, priv_server_id) = parse_kmip_key_url(&priv_url)
                            .map_err(|()| format!("Failed to parse KMIP key URL '{priv_url}'"))?;
                        let (pub_key_id, pub_algorithm, pub_flags, pub_server_id) = parse_kmip_key_url(&pub_url)
                            .map_err(|()| format!("Failed to parse KMIP key URL '{pub_url}'"))?;

                        if priv_algorithm != pub_algorithm {
                            return Err(format!("Private and public key URLs have different algorithms: {priv_algorithm} vs {pub_algorithm}"));
                        } else if priv_flags != pub_flags {
                            return Err(format!("Private and public key URLs have different flags: {priv_flags} vs {pub_flags}"));
                        } else if priv_server_id != pub_server_id {
                            return Err(format!("Private and public key URLs have different server IDs: {priv_server_id} vs {pub_server_id}"));
                        }

                        let kmip_conn_pool = self.kmip_servers
                            .get(&priv_server_id)
                            .ok_or(format!("No connection pool available for KMIP server '{priv_server_id}"))?;

                        let key_pair = KeyPair::Kmip(kmip::sign::KeyPair::new(
                            priv_algorithm,
                            priv_flags,
                            &priv_key_id,
                            &pub_key_id,
                            kmip_conn_pool.clone(),
                        ));

                        let signing_key = SigningKey::new(zone_name.clone(), priv_flags, key_pair);

                        signing_keys.push(signing_key);
                    }

                    (other1, other2) => return Err(format!("Using different key URI schemes ({other1} vs {other2}) for a public/private key pair is not supported.")),
                }

                debug!("Loaded key pair for zone {zone_name} from key pair: {priv_url} and {pub_url}");
            }
        }

        trace!("{} signing keys loaded", signing_keys.len());

        // TODO: If signing is disabled for a zone should we then allow the
        // unsigned zone to propagate through the pipeline?
        if signing_keys.is_empty() {
            warn!("No signing keys found for zone {zone_name}, aborting");
            return Ok(());
        }

        //
        // Sort them into DNSSEC order ready for NSEC(3) generation.
        //
        trace!("[ZS]: Sorting collected records for zone '{zone_name}'.");
        let sort_start = Instant::now();
        let mut records = spawn_blocking(|| {
            DefaultSorter::sort_by(&mut records, CanonicalOrd::canonical_cmp);
            records.dedup();
            records
        })
        .await
        .unwrap();
        let sort_time = sort_start.elapsed().as_secs();

        self.signer_status.write().await.update(zone_name, |s| {
            s.sort_time = Some(Duration::from_secs(sort_time));
        });

        //
        // Generate NSEC(3) RRs.
        //
        trace!("[ZS]: Generating denial records for zone '{zone_name}'.");
        let denial_start = Instant::now();
        let apex_owner = zone_name.clone();
        let unsigned_records = spawn_blocking(move || {
            // By not passing any keys to sign_zone() will only add denial RRs,
            // not RRSIGs. We could invoke generate_nsecs() or generate_nsec3s()
            // directly here instead.
            let no_keys: [&SigningKey<Bytes, KeyPair>; 0] = Default::default();
            records.sign_zone(&apex_owner, &signing_config, &no_keys)?;
            Ok(records)
        })
        .await
        .unwrap()
        .map_err(|err: SigningError| {
            format!("Failed to generate denial RRs for zone '{zone_name}': {err}")
        })?;
        let denial_time = denial_start.elapsed().as_secs();
        let denial_rr_count = unsigned_records.len() - unsigned_rr_count;

        self.signer_status.write().await.update(zone_name, |s| {
            s.denial_rr_count = Some(denial_rr_count);
            s.denial_time = Some(Duration::from_secs(denial_time));
        });

        //
        // Generate RRSIG RRs concurrently.
        //
        // Use N concurrent Rayon scoped threads to do blocking RRSIG
        // generation without interfering with Tokio task scheduling, and an
        // async task which receives generated RRSIGs via a Tokio
        // mpsc::channel and accumulates them into the signed zone.
        //
        trace!("[ZS]: Generating RRSIG records.");
        let rrsig_start = Instant::now();

        // Work out how many RRs have to be signed and how many concurrent
        // threads to sign with and how big each chunk to be signed should be.
        let rr_count = RecordsIter::new(&unsigned_records).count();
        let (parallelism, chunk_size) = self.determine_signing_concurrency(rr_count);
        trace!("SIGNER: Using {parallelism} threads to sign {rr_count} owners in chunks of {chunk_size}.",);

        self.signer_status.write().await.update(zone_name, |s| {
            s.threads_used = Some(parallelism);
        });

        // Create a zone updater which will be used to add RRs resulting from
        // RRSIG generation to the signed zone.
        let mut updater = ZoneUpdater::new(zone.clone(), false).await.unwrap();

        // Clear out any RRs in the current version of the signed zone. If the zone
        // supports versioning this is a NO OP.
        trace!("SIGNER: Deleting records in existing (if any) copy of signed zone.");
        updater.apply(ZoneUpdate::DeleteAllRecords).await.unwrap();

        // Create a channel for passing RRs generated by RRSIG generation to
        // a task that will insert them into the signed zone.
        let (tx, rx) =
            mpsc::channel::<(Vec<Record<StoredName, Rrsig<Bytes, StoredName>>>, Duration)>(10000);

        // Start a background task that will insert RRs that it receives from
        // the RRSIG generator below.
        let inserts_complete = tokio::task::spawn(rrsig_inserter(updater, rx));

        // Generate RRSIGs concurrently.
        trace!("SIGNER: Generating RRSIGs concurrently..");
        let keys = Arc::new(signing_keys);
        let passed_zone_name = zone_name.clone();
        let treat_single_keys_as_csks = self.treat_single_keys_as_csks;

        // Use spawn_blocking() to prevent blocking the Tokio executor. Pass
        // the unsigned records in, we get them back out again at the end.
        let signing_ok = Arc::new(AtomicBool::new(true));
        let signing_ok_inner = signing_ok.clone();
        let rrsig_generation_complete = spawn_blocking(move || {
            let records_ref = &unsigned_records;

            rayon::scope(|scope| {
                for thread_idx in 0..parallelism {
                    let is_last_chunk = thread_idx == parallelism - 1;
                    let rrsig_cfg = &rrsig_cfg;
                    let tx = tx.clone();
                    let keys = keys.clone();
                    let zone_name = passed_zone_name.clone();
                    let signing_ok_inner = signing_ok_inner.clone();

                    scope.spawn(move |_| {
                        if let Err(err) = sign_rr_chunk(
                            is_last_chunk,
                            chunk_size,
                            records_ref,
                            thread_idx,
                            rrsig_cfg,
                            tx,
                            keys,
                            &zone_name,
                            treat_single_keys_as_csks,
                        ) {
                            error!(
                                "Signing of zone {zone_name} failed in thread {thread_idx}: {err}"
                            );
                            signing_ok_inner.store(false, std::sync::atomic::Ordering::SeqCst);
                        };
                    })
                }

                drop(tx);
            });

            unsigned_records
        });

        // Wait for RRSIG generation to complete.
        let unsigned_records = rrsig_generation_complete.await.unwrap();

        if !signing_ok.load(std::sync::atomic::Ordering::SeqCst) {
            return Err(format!("RRSIG generation error"));
        }

        // Wait for RRSIG insertion to complete.
        let (mut updater, rrsig_time, insertion_time, rrsig_count) =
            inserts_complete.await.unwrap();

        self.signer_status.write().await.update(zone_name, |s| {
            s.rrsig_count = Some(rrsig_count);
            s.rrsig_reused_count = Some(0); // Not implemented yet
            s.rrsig_time = Some(Duration::from_secs(rrsig_time));
        });

        // Insert the unsigned records into the signed zone as well.
        let insert_start = Instant::now();
        for rr in unsigned_records {
            updater
                .apply(ZoneUpdate::AddRecord(Record::from_record(rr)))
                .await
                .unwrap();
        }

        // Finalize the signed zone update.
        let ZoneRecordData::Soa(soa_data) = soa_rr.data() else {
            unreachable!();
        };
        let zone_serial = soa_data.serial();

        updater.apply(ZoneUpdate::Finished(soa_rr)).await.unwrap();
        let insertion_time = insertion_time
            .saturating_add(insert_start.elapsed())
            .as_secs();

        let total_time = rrsig_start.elapsed().as_secs();
        let rrsig_avg = if rrsig_time == 0 {
            rrsig_count
        } else {
            rrsig_count / rrsig_time as usize
        };

        self.signer_status.write().await.update(zone_name, |s| {
            s.insertion_time = Some(Duration::from_secs(insertion_time));
            s.total_time = Some(Duration::from_secs(total_time));
        });

        self.signer_status.write().await.finish(zone_name);

        // Log signing statistics.
        info!("[STATS] {zone_name} {zone_serial} RR[count={unsigned_rr_count} walk_time={walk_time}(sec) sort_time={sort_time}(sec)] DENIAL[count={denial_rr_count} time={denial_time}(sec)] RRSIG[new={rrsig_count} reused=0 time={rrsig_time}(sec) avg={rrsig_avg}(sig/sec)] INSERTION[time={insertion_time}(sec)] TOTAL[time={total_time}(sec)] with {parallelism} threads");

        // Notify Central Command that we have finished.
        self.update_tx
            .send(Update::ZoneSignedEvent {
                zone_name: zone_name.clone(),
                zone_serial,
            })
            .await
            .unwrap();

        Ok(())
    }

    fn determine_signing_concurrency(&self, rr_count: usize) -> (usize, usize) {
        // TODO: Relevant user suggestion: "Misschien een tip voor NameShed:
        // Het aantal signerthreads dynamisch maken, zodat de signer zelf
        // extra threads kan opstarten als er geconstateerd wordt dat er veel
        // nieuwe sigs gemaakt moeten worden."
        let parallelism = if rr_count < 1024 {
            if rr_count >= 2 {
                2
            } else {
                1
            }
        } else {
            self.max_concurrent_rrsig_generation_tasks
        };
        let parallelism = std::cmp::min(parallelism, self.max_concurrent_rrsig_generation_tasks);
        let chunk_size = rr_count / parallelism;
        (parallelism, chunk_size)
    }

    fn get_or_insert_signed_zone(&self, zone_name: &StoredName) -> Zone {
        // Create an empty zone to sign into if no existing signed zone exists.
        let signed_zones = self.component.signed_zones().load();

        signed_zones
            .get_zone(zone_name, Class::IN)
            .cloned()
            .unwrap_or_else(move || {
                let mut new_zones = Arc::unwrap_or_clone(signed_zones.clone());

                let new_zone = if self.use_lightweight_zone_tree {
                    Zone::new(LightWeightZone::new(zone_name.clone(), false))
                } else {
                    ZoneBuilder::new(zone_name.clone(), Class::IN).build()
                };

                new_zones.insert_zone(new_zone.clone()).unwrap();
                self.component.signed_zones().store(Arc::new(new_zones));

                new_zone
            })
    }

    fn signing_config(&self) -> SigningConfig<Bytes, MultiThreadedSorter> {
        let denial = match &self.denial_config {
            TomlDenialConfig::Nsec => DenialConfig::Nsec(Default::default()),
            TomlDenialConfig::Nsec3(nsec3) => {
                assert_eq!(
                    1,
                    nsec3.len().get(),
                    "Multiple NSEC3 configurations per zone is not yet supported"
                );
                let first = parse_nsec3_config(&nsec3[0]);
                DenialConfig::Nsec3(first)
            }
            TomlDenialConfig::TransitioningToNsec3(
                toml_nsec3_config,
                toml_nsec_to_nsec3_transition_state,
            ) => todo!(),
            TomlDenialConfig::TransitioningFromNsec3(
                toml_nsec3_config,
                toml_nsec3_to_nsec_transition_state,
            ) => todo!(),
        };

        let add_used_dnskeys = true;
        let now = Timestamp::now().into_int();
        let inception = now.sub(self.inception_offset_secs).into();
        let expiration = now.add(self.expiration_offset).into();
        SigningConfig::new(denial, inception, expiration)
    }
}

#[allow(clippy::too_many_arguments)]
#[allow(clippy::type_complexity)]
fn sign_rr_chunk(
    is_last_chunk: bool,
    chunk_size: usize,
    records: &[Record<StoredName, StoredRecordData>],
    thread_idx: usize,
    rrsig_cfg: &GenerateRrsigConfig,
    tx: Sender<(Vec<Record<StoredName, Rrsig<Bytes, StoredName>>>, Duration)>,
    keys: Arc<Vec<SigningKey<Bytes, KeyPair>>>,
    zone_name: &StoredName,
    treat_single_keys_as_csks: bool,
) -> Result<(), String> {
    let mut iter = RecordsIter::new(records);
    let mut n = 0;
    let mut m = 0;
    for _ in 0..thread_idx * chunk_size {
        let Some(owner_rrs) = iter.next() else {
            trace!("SIGNER: Thread {thread_idx} ran out of data after skipping {n} owners covering {m} RRs!");
            return Ok(());
        };
        m += owner_rrs.into_inner().len();
        n += 1;
    }
    trace!("SIGNER: Thread {thread_idx} skipped {n} owners covering {m} RRs.");

    let mut duration = Duration::ZERO;
    n = 0;
    m = 0;
    loop {
        if !is_last_chunk && n == chunk_size {
            trace!("SIGNER: Thread {thread_idx} reached the end of the chunk.");
            break;
        }
        let Some(owner_rrs) = iter.next() else {
            trace!("SIGNER: Thread {thread_idx} reached the end of the data.");
            break;
        };
        let slice = owner_rrs.into_inner();
        m += slice.len();
        n += 1;
        // trace!("SIGNER: Thread {i}: processing owner_rrs slice of len {}.", slice.len());
        let before = Instant::now();
        // TODO: It's stupid to build this same ZSK set every time this fn is called.
        let mut zsks = keys.iter().collect::<Vec<_>>();

        // TODO: This will not be correct if there are some KSK/ZSK pairs and
        // some lone KSKs, the lone KSKs will not be treated as ZSKs by this
        // simplistic approach.
        if treat_single_keys_as_csks && zsks.is_empty() {
            for k in keys.iter() {
                zsks.push(k);
            }
        }

        let rrsigs = sign_sorted_zone_records(zone_name, RecordsIter::new(slice), &zsks, rrsig_cfg)
            .map_err(|err| err.to_string())?;
        duration = duration.saturating_add(before.elapsed());

        if !rrsigs.is_empty() {
            // trace!("SIGNER: Thread {i}: sending {} DNSKEY RRs and {} RRSIG RRs to be stored", res.dnskeys.len(), res.rrsigs.len());
            if let Err(err) = tx.blocking_send((rrsigs, duration)) {
                return Err(format!("Unable to send RRs for storage, aborting: {err}"));
            }
        } else {
            // trace!("SIGNER: Thread {i}: no DNSKEY RRs or RRSIG RRs to be stored");
        }
    }

    trace!("SIGNER: Thread {thread_idx} finished processing {n} owners covering {m} RRs.");
    Ok(())
}

#[allow(clippy::type_complexity)]
async fn rrsig_inserter(
    mut updater: ZoneUpdater<StoredName>,
    mut rx: Receiver<(Vec<Record<StoredName, Rrsig<Bytes, StoredName>>>, Duration)>,
) -> (ZoneUpdater<StoredName>, u64, Duration, usize) {
    trace!("SIGNER: Adding new signed records to new/existing copy of signed zone.");
    let mut rrsig_count = 0usize;
    let mut max_rrsig_generation_time = Duration::ZERO;
    let mut insertion_time = Duration::ZERO;

    while let Some((rrsig_records, duration)) = rx.recv().await {
        max_rrsig_generation_time = std::cmp::max(max_rrsig_generation_time, duration);

        let insert_start = Instant::now();

        for rr in rrsig_records {
            updater
                .apply(ZoneUpdate::AddRecord(Record::from_record(rr)))
                .await
                .unwrap();
            rrsig_count += 1;
        }

        insertion_time = insertion_time.saturating_add(insert_start.elapsed());
    }
    trace!("SIGNER: Added {rrsig_count} RRSIG RRs to new/existing copy of signed zone.");

    let rrsig_time = max_rrsig_generation_time.as_secs();

    (updater, rrsig_time, insertion_time, rrsig_count)
}

fn get_zone_soa(
    zone: Zone,
    zone_name: StoredName,
) -> Result<Record<StoredName, StoredRecordData>, String> {
    let answer = zone
        .read()
        .query(zone_name.clone(), Rtype::SOA)
        .map_err(|err| format!("SOA not found for zone '{zone_name}'"))?;
    let (soa_ttl, soa_data) = answer
        .content()
        .first()
        .ok_or_else(|| format!("SOA not found for zone '{zone_name}'"))?;
    if !matches!(soa_data, ZoneRecordData::Soa(_)) {
        return Err(format!("SOA not found for zone '{zone_name}'"));
    };
    Ok(Record::new(zone_name.clone(), Class::IN, soa_ttl, soa_data))
}

fn collect_zone(zone: Zone) -> Vec<StoredRecord> {
    // Temporary: Accumulate the zone into a vec as we can only sign over a
    // slice at the moment, not over an iterator yet (nor can we iterate over
    // a zone yet, only walk it ...).
    let records = Arc::new(std::sync::Mutex::new(vec![]));
    let passed_records = records.clone();

    trace!("SIGNER: Walking");
    zone.read()
        .walk(Box::new(move |owner, rrset, _at_zone_cut| {
            let mut unlocked_records = passed_records.lock().unwrap();
            unlocked_records.extend(
                rrset.data().iter().map(|rdata| {
                    Record::new(owner.clone(), Class::IN, rrset.ttl(), rdata.to_owned())
                }),
            );
        }));

    let records = Arc::into_inner(records).unwrap().into_inner().unwrap();

    trace!(
        "SIGNER: Walked: accumulated {} records for signing",
        records.len()
    );

    records
}

fn parse_nsec3_config(config: &TomlNsec3Config) -> GenerateNsec3Config<Bytes, MultiThreadedSorter> {
    let mut params = Nsec3param::default();
    if matches!(
        config.opt_out,
        TomlNsec3OptOut::OptOut | TomlNsec3OptOut::OptOutFlagOnly
    ) {
        params.set_opt_out_flag()
    }
    let ttl_mode = match config.nsec3_param_ttl_mode {
        TomlNsec3ParamTtlMode::Fixed(ttl) => Nsec3ParamTtlMode::Fixed(ttl),
        TomlNsec3ParamTtlMode::Soa => Nsec3ParamTtlMode::Soa,
        TomlNsec3ParamTtlMode::SoaMinimum => Nsec3ParamTtlMode::SoaMinimum,
    };
    let mut nsec3_config = GenerateNsec3Config::new(params).with_ttl_mode(ttl_mode);
    if matches!(config.opt_out, TomlNsec3OptOut::OptOutFlagOnly) {
        nsec3_config = nsec3_config.without_opt_out_excluding_owner_names_of_unsigned_delegations();
    }
    nsec3_config
}

impl std::fmt::Debug for ZoneSigner {
    fn fmt(&self, f: &mut std::fmt::Formatter<'_>) -> std::fmt::Result {
        f.debug_struct("ZoneSigner").finish()
    }
}

//------------ ZoneSigningStatus ---------------------------------------------

#[derive(Copy, Clone, Serialize)]
struct RequestedStatus {
    #[serde(serialize_with = "serialize_instant_as_duration_secs")]
    requested_at: tokio::time::Instant,
}

impl RequestedStatus {
    fn new() -> Self {
        Self {
            requested_at: Instant::now(),
        }
    }
}

#[derive(Copy, Clone, Serialize)]
struct InProgressStatus {
    #[serde(serialize_with = "serialize_instant_as_duration_secs")]
    requested_at: tokio::time::Instant,
    zone_serial: Serial,
    #[serde(serialize_with = "serialize_instant_as_duration_secs")]
    started_at: tokio::time::Instant,
    unsigned_rr_count: Option<usize>,
    #[serde(serialize_with = "serialize_opt_duration_as_secs")]
    walk_time: Option<Duration>,
    #[serde(serialize_with = "serialize_opt_duration_as_secs")]
    sort_time: Option<Duration>,
    denial_rr_count: Option<usize>,
    #[serde(serialize_with = "serialize_opt_duration_as_secs")]
    denial_time: Option<Duration>,
    rrsig_count: Option<usize>,
    rrsig_reused_count: Option<usize>,
    #[serde(serialize_with = "serialize_opt_duration_as_secs")]
    rrsig_time: Option<Duration>,
    #[serde(serialize_with = "serialize_opt_duration_as_secs")]
    insertion_time: Option<Duration>,
    #[serde(serialize_with = "serialize_opt_duration_as_secs")]
    total_time: Option<Duration>,
    threads_used: Option<usize>,
}

impl InProgressStatus {
    fn new(requested_status: RequestedStatus, zone_serial: Serial) -> Self {
        Self {
            requested_at: requested_status.requested_at,
            zone_serial,
            started_at: Instant::now(),
            unsigned_rr_count: None,
            walk_time: None,
            sort_time: None,
            denial_rr_count: None,
            denial_time: None,
            rrsig_count: None,
            rrsig_reused_count: None,
            rrsig_time: None,
            insertion_time: None,
            total_time: None,
            threads_used: None,
        }
    }
}

#[derive(Copy, Clone, Serialize)]
struct FinishedStatus {
    #[serde(serialize_with = "serialize_instant_as_duration_secs")]
    requested_at: tokio::time::Instant,
    #[serde(serialize_with = "serialize_instant_as_duration_secs")]
    started_at: tokio::time::Instant,
    zone_serial: Serial,
    unsigned_rr_count: usize,
    #[serde(serialize_with = "serialize_duration_as_secs")]
    walk_time: Duration,
    #[serde(serialize_with = "serialize_duration_as_secs")]
    sort_time: Duration,
    denial_rr_count: usize,
    #[serde(serialize_with = "serialize_duration_as_secs")]
    denial_time: Duration,
    rrsig_count: usize,
    rrsig_reused_count: usize,
    #[serde(serialize_with = "serialize_duration_as_secs")]
    rrsig_time: Duration,
    #[serde(serialize_with = "serialize_duration_as_secs")]
    insertion_time: Duration,
    #[serde(serialize_with = "serialize_duration_as_secs")]
    total_time: Duration,
    threads_used: usize,
    #[serde(serialize_with = "serialize_instant_as_duration_secs")]
    finished_at: tokio::time::Instant,
}

impl FinishedStatus {
    fn new(in_progress_status: InProgressStatus) -> Self {
        Self {
            requested_at: in_progress_status.requested_at,
            zone_serial: in_progress_status.zone_serial,
            started_at: Instant::now(),
            unsigned_rr_count: in_progress_status.unsigned_rr_count.unwrap(),
            walk_time: in_progress_status.walk_time.unwrap(),
            sort_time: in_progress_status.sort_time.unwrap(),
            denial_rr_count: in_progress_status.denial_rr_count.unwrap(),
            denial_time: in_progress_status.denial_time.unwrap(),
            rrsig_count: in_progress_status.rrsig_count.unwrap(),
            rrsig_reused_count: in_progress_status.rrsig_reused_count.unwrap(),
            rrsig_time: in_progress_status.rrsig_time.unwrap(),
            insertion_time: in_progress_status.insertion_time.unwrap(),
            total_time: in_progress_status.total_time.unwrap(),
            threads_used: in_progress_status.threads_used.unwrap(),
            finished_at: Instant::now(),
        }
    }
}

#[derive(Copy, Clone, Serialize)]
enum ZoneSigningStatus {
    Requested(RequestedStatus),

    InProgress(InProgressStatus),

    Finished(FinishedStatus),
}

impl ZoneSigningStatus {
    fn new() -> Self {
        Self::Requested(RequestedStatus::new())
    }

    fn start(self, zone_serial: Serial) -> Self {
        match self {
            ZoneSigningStatus::Requested(s) => {
                Self::InProgress(InProgressStatus::new(s, zone_serial))
            }
            ZoneSigningStatus::InProgress(_) => self,
            ZoneSigningStatus::Finished(_) => {
                panic!("Cannot start a signing operation that already finished")
            }
        }
    }

    fn finish(self) -> Self {
        match self {
            ZoneSigningStatus::Requested(_) => {
                panic!("Cannot finish a signing operation that never started")
            }
            ZoneSigningStatus::InProgress(s) => Self::Finished(FinishedStatus::new(s)),
            ZoneSigningStatus::Finished(_) => self,
        }
    }
}

//------------ ZoneSignerStatus ----------------------------------------------

const MAX_SIGNING_HISTORY: usize = 100;

#[derive(Serialize)]
struct NamedZoneSigningStatus {
    zone_name: StoredName,
    status: ZoneSigningStatus,
}

#[derive(Serialize)]
struct ZoneSignerStatus {
    // Maps zone names to signing status, keeping records of previous signing.
    // Use VecDeque for its ability to act as a ring buffer: check size, if
    // at max desired capacity pop_front(), then in both cases push_back().
    zones_being_signed: VecDeque<NamedZoneSigningStatus>,
}

impl ZoneSignerStatus {
    pub fn get(&self, wanted_zone_name: &StoredName) -> Option<&NamedZoneSigningStatus> {
        self.zones_being_signed
            .iter()
            .rfind(|v| v.zone_name == wanted_zone_name)
    }

    fn get_mut(&mut self, wanted_zone_name: &StoredName) -> Option<&mut NamedZoneSigningStatus> {
        self.zones_being_signed
            .iter_mut()
            .rfind(|v| v.zone_name == wanted_zone_name)
    }

    pub fn enqueue(&mut self, zone_name: StoredName) {
        if self.zones_being_signed.len() == self.zones_being_signed.capacity() {
            // Discard oldest.
            let _ = self.zones_being_signed.pop_front();
        }
        self.zones_being_signed.push_back(NamedZoneSigningStatus {
            zone_name,
            status: ZoneSigningStatus::new(),
        });
    }

    pub fn start(&mut self, zone_name: &StoredName, zone_serial: Serial) {
        let res = self.get_mut(zone_name);
        if matches!(
            res,
            Some(NamedZoneSigningStatus {
                status: ZoneSigningStatus::Requested(..),
                ..
            })
        ) {
            let named_status = res.unwrap();
            named_status.status = named_status.status.start(zone_serial);
        }
    }

    pub fn update<F: Fn(&mut InProgressStatus)>(&mut self, zone_name: &StoredName, cb: F) {
        if let Some(NamedZoneSigningStatus {
            status: ZoneSigningStatus::InProgress(in_progress_status),
            ..
        }) = self.get_mut(zone_name)
        {
            // Only an existing unfinished status can be updated.
            cb(in_progress_status)
        }
    }

    pub fn finish(&mut self, zone_name: &StoredName) {
        let res = self.get_mut(zone_name);
        if matches!(
            res,
            Some(NamedZoneSigningStatus {
                status: ZoneSigningStatus::InProgress(..),
                ..
            })
        ) {
            let named_status = res.unwrap();
            named_status.status = named_status.status.finish();
        }
    }
}

impl Default for ZoneSignerStatus {
    fn default() -> Self {
        Self {
            zones_being_signed: VecDeque::with_capacity(MAX_SIGNING_HISTORY),
        }
    }
}

//------------ ZoneListApi ---------------------------------------------------

struct SigningHistoryApi {
    http_api_path: Arc<String>,
    signing_status: Arc<RwLock<ZoneSignerStatus>>,
}

impl SigningHistoryApi {
    fn new(http_api_path: Arc<String>, signing_status: Arc<RwLock<ZoneSignerStatus>>) -> Self {
        Self {
            http_api_path,
            signing_status,
        }
    }
}

#[async_trait]
impl ProcessRequest for SigningHistoryApi {
    async fn process_request(
        &self,
        request: &hyper::Request<hyper::Body>,
    ) -> Option<hyper::Response<hyper::Body>> {
        let req_path = request.uri().decoded_path();
        #[allow(clippy::collapsible_if)]
        if request.method() == hyper::Method::GET {
            if req_path.starts_with(&*self.http_api_path) {
                if req_path == format!("{}status.json", *self.http_api_path) {
                    return Some(self.build_json_status_response().await);
                } else if req_path.ends_with("/status.json") {
                    let (_, parts) = req_path.split_at(self.http_api_path.len());
                    if let Some((zone_name, status_rel_url)) = parts.split_once('/') {
                        if status_rel_url == "status.json" {
                            return self.build_json_zone_status_response(zone_name).await;
                        }
                    }
                }
            }
        }
        None
    }
}

impl SigningHistoryApi {
    pub async fn build_json_status_response(&self) -> hyper::Response<hyper::Body> {
        let json = serde_json::to_string(&*self.signing_status.read().await).unwrap();

        hyper::Response::builder()
            .header("Content-Type", "application/json")
            .header("Access-Control-Allow-Origin", "*")
            .body(hyper::Body::from(json))
            .unwrap()
    }

    pub async fn build_json_zone_status_response(
        &self,
        zone_name: &str,
    ) -> Option<hyper::Response<hyper::Body>> {
        if let Ok(zone_name) = StoredName::from_str(zone_name) {
            if let Some(status) = self.signing_status.read().await.get(&zone_name) {
                let json = serde_json::to_string(status).unwrap();
                return Some(
                    hyper::Response::builder()
                        .header("Content-Type", "application/json")
                        .header("Access-Control-Allow-Origin", "*")
                        .body(hyper::Body::from(json))
                        .unwrap(),
                );
            }
        }
        None
    }
}

//------------ DenialConfig --------------------------------------------------

// See: domain::sign::denial::config::DenialConfig
#[derive(Clone, Debug, Default, Deserialize)]
#[serde(rename_all = "snake_case")]
pub enum TomlDenialConfig {
    #[default]
    Nsec,

    Nsec3(NonEmpty<TomlNsec3Config>),

    TransitioningToNsec3(TomlNsec3Config, TomlNsecToNsec3TransitionState),

    TransitioningFromNsec3(TomlNsec3Config, TomlNsec3ToNsecTransitionState),
}

// See: domain::sign::denial::config::GenerateNsec3Config
// Note: We don't allow configuration of NSEC3 salt, iterations or algorithm
// as they are fixed to best practice values.
#[derive(Clone, Debug, Default, Deserialize)]
pub struct TomlNsec3Config {
    pub opt_out: TomlNsec3OptOut,
    pub nsec3_param_ttl_mode: TomlNsec3ParamTtlMode,
}

#[derive(Clone, Debug, Default, Deserialize)]
#[serde(rename_all = "snake_case")]
pub enum TomlNsec3OptOut {
    #[default]
    NoOptOut,
    OptOut,
    OptOutFlagOnly,
}

#[derive(Clone, Debug, Default, Deserialize)]
#[serde(rename_all = "snake_case")]
pub enum TomlNsec3ParamTtlMode {
    Fixed(Ttl),
    #[default]
    Soa,
    SoaMinimum,
}

#[derive(Clone, Debug, Default, Deserialize)]
#[serde(rename_all = "snake_case")]
pub enum TomlNsecToNsec3TransitionState {
    #[default]
    TransitioningDnsKeys,
    AddingNsec3Records,
    RemovingNsecRecords,
    Transitioned,
}

#[derive(Clone, Debug, Default, Deserialize)]
#[serde(rename_all = "snake_case")]
pub enum TomlNsec3ToNsecTransitionState {
    #[default]
    AddingNsecRecords,
    RemovingNsec3ParamdRecord,
    RemovingNsec3Records,
    TransitioningDnsKeys,
    Transitioned,
}

//------------ MultiThreadedSorter -------------------------------------------

/// A parallelized sort implementation for use with [`SortedRecords`].
///
/// TODO: Should we add a `-j` (jobs) command line argument to override the
/// default Rayon behaviour of using as many threads as their are CPU cores?
struct MultiThreadedSorter;

impl domain::dnssec::sign::records::Sorter for MultiThreadedSorter {
    fn sort_by<N, D, F>(records: &mut Vec<Record<N, D>>, compare: F)
    where
        F: Fn(&Record<N, D>, &Record<N, D>) -> Ordering + Sync,
        Record<N, D>: CanonicalOrd + Send,
    {
        records.par_sort_by(compare);
    }
}

//------------ KMIP related --------------------------------------------------

#[derive(Clone, Debug)]
pub struct KmipServerConnectionSettings {
    /// Path to the client certificate file in PEM format
    pub client_cert_path: Option<PathBuf>,

    /// Path to the client certificate key file in PEM format
    pub client_key_path: Option<PathBuf>,

    /// Path to the client certificate and key file in PKCS#12 format
    pub client_pkcs12_path: Option<PathBuf>,

    /// Disable secure checks (e.g. verification of the server certificate)
    pub server_insecure: bool,

    /// Path to the server certificate file in PEM format
    pub server_cert_path: Option<PathBuf>,

    /// Path to the server CA certificate file in PEM format
    pub ca_cert_path: Option<PathBuf>,

    /// IP address, hostname or FQDN of the KMIP server
    pub server_addr: String,

    /// The TCP port number on which the KMIP server listens
    pub server_port: u16,

    /// The user name to authenticate with the KMIP server
    pub server_username: Option<String>,

    /// The password to authenticate with the KMIP server
    pub server_password: Option<String>,
}

impl Default for KmipServerConnectionSettings {
    fn default() -> Self {
        Self {
            server_addr: "localhost".into(),
            server_port: 5696,
            server_insecure: false,
            client_cert_path: None,
            client_key_path: None,
            client_pkcs12_path: None,
            server_cert_path: None,
            ca_cert_path: None,
            server_username: None,
            server_password: None,
        }
    }
}

impl From<KmipServerConnectionSettings> for ConnectionSettings {
    fn from(cfg: KmipServerConnectionSettings) -> Self {
        let client_cert = load_client_cert(&cfg);
        let server_cert = cfg.server_cert_path.map(|p| load_binary_file(&p));
        let ca_cert = cfg.ca_cert_path.map(|p| load_binary_file(&p));
        ConnectionSettings {
            host: cfg.server_addr,
            port: cfg.server_port,
            username: cfg.server_username,
            password: cfg.server_password,
            insecure: cfg.server_insecure,
            client_cert,
            server_cert: None,                             // TOOD
            ca_cert: None,                                 // TODO
            connect_timeout: Some(Duration::from_secs(5)), // TODO
            read_timeout: None,                            // TODO
            write_timeout: None,                           // TODO
            max_response_bytes: None,                      // TODO
        }
    }
}

fn load_client_cert(opt: &KmipServerConnectionSettings) -> Option<ClientCertificate> {
    match (
        &opt.client_cert_path,
        &opt.client_key_path,
        &opt.client_pkcs12_path,
    ) {
        (None, None, None) => None,
        (None, None, Some(path)) => Some(ClientCertificate::CombinedPkcs12 {
            cert_bytes: load_binary_file(path),
        }),
        (Some(path), None, None) => Some(ClientCertificate::SeparatePem {
            cert_bytes: load_binary_file(path),
            key_bytes: None,
        }),
        (None, Some(_), None) => {
            panic!("Client certificate key path requires a client certificate path");
        }
        (_, Some(_), Some(_)) | (Some(_), _, Some(_)) => {
            panic!("Use either but not both of: client certificate and key PEM file paths, or a PCKS#12 certficate file path");
        }
        (Some(cert_path), Some(key_path), None) => Some(ClientCertificate::SeparatePem {
            cert_bytes: load_binary_file(cert_path),
            key_bytes: Some(load_binary_file(key_path)),
        }),
    }
}

pub fn load_binary_file(path: &Path) -> Vec<u8> {
    use std::{fs::File, io::Read};

    let mut bytes = Vec::new();
    File::open(path).unwrap().read_to_end(&mut bytes).unwrap();

    bytes
}

fn parse_kmip_key_url(kmip_key_url: &Url) -> Result<(String, SecurityAlgorithm, u16, String), ()> {
    let server_id = kmip_key_url.host_str().ok_or(())?.to_string();

    // TODO: We ignore the username and password as we have all of the
    // connection details. We need our own KMIP server configs as the URL
    // doesn't contain everything we need, e.g. certificates... but having
    // config both here AND in `dnst keyset` is annoying... can we get rid of
    // this duplication somehow?

    let url_path = kmip_key_url.path().to_string();
    let (keys, key_id) = url_path
        .strip_prefix('/')
        .ok_or(())?
        .split_once('/')
        .unwrap();
    if keys != "keys" {
        return Err(());
    }
    let key_id = key_id.to_string();
    let mut flags = None;
    let mut algorithm = None;
    for (k, v) in kmip_key_url.query_pairs() {
        match &*k {
            "flags" => flags = Some(v.parse::<u16>().map_err(|_| ())?),
            "algorithm" => algorithm = Some(SecurityAlgorithm::from_str(&v).map_err(|_| ())?),
            _ => { /* ignore unknown URL query parameter */ }
        }
    }
    let flags = flags.ok_or(())?;
    let algorithm = algorithm.ok_or(())?;
<<<<<<< HEAD
    Ok((key_id, algorithm, flags, server_id))
}
=======
    Ok((key_id, algorithm, flags, host_and_port))
}
<<<<<<< HEAD

// Like domain::crypto::sign::KeyPair but omits Ring which is currently not
// thread safe, though it is expected that can be resolved and thus this type
// would no longer be needed.
#[derive(Debug)]
enum ThreadSafeKeyPair {
    OpenSSL(domain::crypto::openssl::sign::KeyPair),

    Kmip(domain::crypto::kmip::sign::KeyPair),
}

impl SignRaw for ThreadSafeKeyPair {
    fn algorithm(&self) -> SecurityAlgorithm {
        match self {
            ThreadSafeKeyPair::OpenSSL(key_pair) => key_pair.algorithm(),
            ThreadSafeKeyPair::Kmip(key_pair) => key_pair.algorithm(),
        }
    }

    fn dnskey(&self) -> Dnskey<Vec<u8>> {
        match self {
            ThreadSafeKeyPair::OpenSSL(key_pair) => key_pair.dnskey(),
            ThreadSafeKeyPair::Kmip(key_pair) => key_pair.dnskey(),
        }
    }

    fn sign_raw(&self, data: &[u8]) -> Result<domain::crypto::sign::Signature, domain::crypto::sign::SignError> {
        match self {
            ThreadSafeKeyPair::OpenSSL(key_pair) => key_pair.sign_raw(data),
            ThreadSafeKeyPair::Kmip(key_pair) => key_pair.sign_raw(data),
        }
    }
}
=======
>>>>>>> main
>>>>>>> 7eff4ef5
<|MERGE_RESOLUTION|>--- conflicted
+++ resolved
@@ -140,11 +140,7 @@
 
     pub max_concurrent_rrsig_generation_tasks: usize,
 
-<<<<<<< HEAD
     pub kmip_server_conn_settings: HashMap<String, KmipServerConnectionSettings>,
-=======
-    pub kmip_server_conn_settings: Vec<KmipServerConnectionSettings>,
->>>>>>> 7eff4ef5
 
     pub update_tx: mpsc::Sender<Update>,
 
@@ -174,11 +170,7 @@
 }
 
 impl ZoneSignerUnit {
-<<<<<<< HEAD
     pub async fn run(mut self, component: Component) -> Result<(), Terminated> {
-=======
-    pub async fn run(self, component: Component) -> Result<(), Terminated> {
->>>>>>> 7eff4ef5
         // TODO: metrics and status reporting
 
         // Create KMIP server connection pools.
@@ -186,11 +178,7 @@
         // minimum number of connections or timed out.
         let expected_kmip_server_conn_pools = self.kmip_server_conn_settings.len();
 
-<<<<<<< HEAD
         let kmip_servers: HashMap<String, KmipConnPool> = self.kmip_server_conn_settings.drain().filter_map(|(server_id, conn_settings)| {
-=======
-        let kmip_servers: HashMap<(String, u16), KmipConnPool> = self.kmip_server_conn_settings.into_iter().filter_map(|conn_settings| {
->>>>>>> 7eff4ef5
             let host_and_port = (conn_settings.server_addr.clone(), conn_settings.server_port);
 
             match ConnectionManager::create_connection_pool(
@@ -502,17 +490,8 @@
 
                         let public_key = ZoneSignerUnit::load_public_key(Path::new(pub_key_path))
                             .map_err(|_| format!("Failed to load public key from '{}'", pub_key_path))?;
-<<<<<<< HEAD
-                        let key_pair = KeyPair::from_bytes(&private_key, public_key.data())
-=======
-<<<<<<< HEAD
         
                         let key_pair = KeyPair::from_bytes(&private_key, public_key.data())
-=======
-
-                        let key_pair = domain::crypto::sign::KeyPair::from_bytes(&private_key, &public_key.data())
->>>>>>> main
->>>>>>> 7eff4ef5
                             .map_err(|err| format!("Failed to create key pair for zone {zone_name} using key files {pub_key_path} and {priv_key_path}: {err}"))?;
                         let signing_key =
                             SigningKey::new(zone_name.clone(), public_key.data().flags(), key_pair);
@@ -1549,46 +1528,5 @@
     }
     let flags = flags.ok_or(())?;
     let algorithm = algorithm.ok_or(())?;
-<<<<<<< HEAD
     Ok((key_id, algorithm, flags, server_id))
-}
-=======
-    Ok((key_id, algorithm, flags, host_and_port))
-}
-<<<<<<< HEAD
-
-// Like domain::crypto::sign::KeyPair but omits Ring which is currently not
-// thread safe, though it is expected that can be resolved and thus this type
-// would no longer be needed.
-#[derive(Debug)]
-enum ThreadSafeKeyPair {
-    OpenSSL(domain::crypto::openssl::sign::KeyPair),
-
-    Kmip(domain::crypto::kmip::sign::KeyPair),
-}
-
-impl SignRaw for ThreadSafeKeyPair {
-    fn algorithm(&self) -> SecurityAlgorithm {
-        match self {
-            ThreadSafeKeyPair::OpenSSL(key_pair) => key_pair.algorithm(),
-            ThreadSafeKeyPair::Kmip(key_pair) => key_pair.algorithm(),
-        }
-    }
-
-    fn dnskey(&self) -> Dnskey<Vec<u8>> {
-        match self {
-            ThreadSafeKeyPair::OpenSSL(key_pair) => key_pair.dnskey(),
-            ThreadSafeKeyPair::Kmip(key_pair) => key_pair.dnskey(),
-        }
-    }
-
-    fn sign_raw(&self, data: &[u8]) -> Result<domain::crypto::sign::Signature, domain::crypto::sign::SignError> {
-        match self {
-            ThreadSafeKeyPair::OpenSSL(key_pair) => key_pair.sign_raw(data),
-            ThreadSafeKeyPair::Kmip(key_pair) => key_pair.sign_raw(data),
-        }
-    }
-}
-=======
->>>>>>> main
->>>>>>> 7eff4ef5
+}