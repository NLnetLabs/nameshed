//! Running the daemon.

use std::fs::File;
use std::{io};
use std::future::Future;
use std::str::FromStr;
use bytes::Bytes;
use domain::base::{Message, MessageBuilder, StreamTarget, ToDname};
use domain::base::iana::Class;
<<<<<<< HEAD
use domain::base::octets::OctetsRef;
use domain::base::Dname;
use domain::rdata::{ZoneRecordData, Cname, Mb, Md, Mf, Minfo, Mr, Mx, Ns, Ptr, Soa, Srv, Rrsig, Nsec};
=======
use domain::base::name::{Dname, FlattenInto};
>>>>>>> ec2cd602
use domain::zonefile::inplace::{Zonefile, Entry};
//use domain::base::RecordData;
use futures::future::{pending, Pending};
use futures::stream::Once;
use octseq::octets::Octets;
use tokio::net::{TcpListener, UdpSocket};
use tokio::runtime::Runtime;
use crate::config::{Config, ListenAddr};
use crate::error::ExitError;
use crate::net::server::{BufSource, DgramServer, StreamServer, Transaction};
use crate::process::Process;
use crate::store::Store;
<<<<<<< HEAD
use crate::zones::{Answer, StoredDname, SharedZoneSet, StoredRecord, /*Zone*/};
=======
use crate::zones::{Answer, SharedZoneSet};
>>>>>>> ec2cd602

pub fn prepare() -> Result<(), ExitError> {
    Process::init()?;
    Ok(())
}

#[allow(clippy::mutable_key_type)]
pub fn run(config: Config) -> Result<(), ExitError> {
    let process = Process::new(config);
    process.switch_logging(false)?;

    Runtime::new().map_err(|_| ExitError::Generic)?.block_on(async move {
        let reader = Zonefile::load(&mut File::open("/etc/nsd/example.com.zone").unwrap()).unwrap();
        let mut zonefile = crate::zonefile::Zonefile::new(
<<<<<<< HEAD
            StoredDname::from_str("example.com.").unwrap(),
=======
            Dname::from_str("example.com.").unwrap(),
>>>>>>> ec2cd602
            Class::In
        );
        for item in reader {
            match item.unwrap() {
                Entry::Record(record) => {
<<<<<<< HEAD
                    let (owner, class, ttl, data) = (record.owner(), record.class(), record.ttl(), record.data());
                    let owner: Dname<Bytes> = owner.to_dname().unwrap();
                    let data: ZoneRecordData<Bytes, StoredDname> = match data.to_owned() {
                        ZoneRecordData::A(v) => v.into(),
                        ZoneRecordData::Cname(v) => ZoneRecordData::<Bytes, StoredDname>::Cname(Cname::new(v.to_dname().unwrap())),
                        ZoneRecordData::Hinfo(v) => v.into(),
                        ZoneRecordData::Mb(v) => ZoneRecordData::<Bytes, StoredDname>::Mb(Mb::new(v.madname().to_dname().unwrap())),
                        ZoneRecordData::Md(v) => ZoneRecordData::<Bytes, StoredDname>::Md(Md::new(v.madname().to_dname().unwrap())),
                        ZoneRecordData::Mf(v) => ZoneRecordData::<Bytes, StoredDname>::Mf(Mf::new(v.madname().to_dname().unwrap())),
                        ZoneRecordData::Minfo(v) => ZoneRecordData::<Bytes, StoredDname>::Minfo(Minfo::new(v.rmailbx().to_dname().unwrap(), v.emailbx().to_dname().unwrap())),
                        ZoneRecordData::Mr(v) => ZoneRecordData::<Bytes, StoredDname>::Mr(Mr::new(v.newname().to_dname().unwrap())),
                        ZoneRecordData::Mx(v) => ZoneRecordData::<Bytes, StoredDname>::Mx(Mx::new(v.preference(), v.exchange().to_dname().unwrap())),
                        ZoneRecordData::Ns(v) => ZoneRecordData::<Bytes, StoredDname>::Ns(Ns::new(v.nsdname().to_dname().unwrap())),
                        ZoneRecordData::Ptr(v) => ZoneRecordData::<Bytes, StoredDname>::Ptr(Ptr::new(v.ptrdname().to_dname().unwrap())),
                        ZoneRecordData::Soa(v) => ZoneRecordData::<Bytes, StoredDname>::Soa(Soa::new(v.mname().to_dname().unwrap(), v.rname().to_dname().unwrap(), v.serial(), v.refresh(), v.retry(), v.expire(), v.minimum())),
                        ZoneRecordData::Txt(v) => v.into(),
                        ZoneRecordData::Srv(v) => ZoneRecordData::<Bytes, StoredDname>::Srv(Srv::new(v.priority(), v.weight(), v.port(), v.target().to_dname().unwrap())),
                        ZoneRecordData::Aaaa(v) => v.into(),
                        ZoneRecordData::Dnskey(v) => v.into(),
                        ZoneRecordData::Rrsig(v) => ZoneRecordData::<Bytes, StoredDname>::Rrsig(Rrsig::new(v.type_covered(), v.algorithm(), v.labels(), v.original_ttl(), v.expiration(), v.inception(), v.key_tag(), v.signer_name().to_dname().unwrap(), v.signature().clone())),
                        ZoneRecordData::Nsec(v) => ZoneRecordData::<Bytes, StoredDname>::Nsec(Nsec::new(v.next_name().to_dname().unwrap(), v.types().clone())),
                        ZoneRecordData::Ds(v) => v.into(),
                        ZoneRecordData::Dname(v) => ZoneRecordData::<Bytes, StoredDname>::Dname(domain::rdata::Dname::new(v.to_dname().unwrap())),
                        ZoneRecordData::Nsec3(v) => v.into(),
                        ZoneRecordData::Nsec3param(v) => v.into(),
                        ZoneRecordData::Cdnskey(v) => v.into(),
                        ZoneRecordData::Cds(v) => v.into(),
                        ZoneRecordData::Unknown(v) => v.into(),
                        _ => todo!(),
                    };
                    let record = StoredRecord::new(owner, class, ttl, data);
                    zonefile.insert(record).unwrap();
=======
                    zonefile.insert(record.flatten_into()).unwrap();
>>>>>>> ec2cd602
                }
                _ => panic!("unsupported item")
            }
        }
        let zone = zonefile.into_zone_builder().unwrap().finalize();

        let store = match Store::init(process.config().data_dir.clone()) {
            Ok(store) => store,
            Err(err) => {
                eprintln!("Failed to open database: {}", err);
                return Err(ExitError::Generic);
            }
        };
        let zones = match process.config().initialize {
            true => {
                match SharedZoneSet::init(store).await {
                    Ok(zones) => zones,
                    Err(err) => {
                        eprintln!("Failed to initialize zones: {}", err);
                        return Err(ExitError::Generic);
                    }
                }
            }
            false => {
                match SharedZoneSet::load(store).await {
                    Ok(zones) => zones,
                    Err(err) => {
                        eprintln!("Failed to load zones: {}", err);
                        return Err(ExitError::Generic);
                    }
                }
            }
        };

        zones.write().await.insert_zone(zone).await.unwrap();

        for addr in process.config().listen.iter().cloned() {
            eprintln!("Binding on {:?}", addr);
            let zones = zones.clone();
            tokio::spawn(async move {
                if let Err(err) = server(addr, zones).await {
                    println!("{}", err);
                }
            });
        }
        pending().await
    })
}

async fn server(
    addr: ListenAddr,
    zones: SharedZoneSet,
) -> Result<(), io::Error> {
    match addr {
        ListenAddr::Udp(addr) => {
            let sock = UdpSocket::bind(addr).await?;
            DgramServer::new(
                sock, VecBufSource, service(zones)
            ).run().await
        }
        ListenAddr::Tcp(addr) => {
            let sock = TcpListener::bind(addr).await?;
            StreamServer::new(
                sock, VecBufSource, service(zones)
            ).run().await
        }
    }
}

fn service<RequestOctets: Octets + Send + Sync + 'static>(
    zones: SharedZoneSet,
) -> impl crate::net::server::Service<RequestOctets> {
    #[allow(clippy::type_complexity)]
    fn query<RequestOctets: Octets>(
        message: Message<RequestOctets>,
        zones: SharedZoneSet,
    ) -> Transaction<
        impl Future<Output = Result<StreamTarget<Vec<u8>>, io::Error>>,
        Once<Pending<Result<StreamTarget<Vec<u8>>, io::Error>>>
    > {
        Transaction::Single(async move {
            let zones = zones.read().await;
            let question = message.sole_question().unwrap();
            let zone =
                zones.find_zone(question.qname(), question.qclass())
                .map(|zone| zone.read(None));
            let answer = match zone {
                Some(zone) => {
                    zone.query(
                        question.qname(), question.qtype()
                    ).unwrap()
                }
                None => Answer::refused()
            };
            Ok(answer.to_message(
                message.for_slice(), MessageBuilder::new_stream_vec()
            ))
        })
    }

    move |message| { query(message, zones.clone()) }
}


struct VecBufSource;

impl BufSource for VecBufSource {
    type Output = Vec<u8>;

    fn create_buf(&self) -> Vec<u8> {
        vec![0; 64 * 1024]
    }

    fn create_sized(&self, size: usize) -> Vec<u8> {
        vec![0; size]
    }
}
<|MERGE_RESOLUTION|>--- conflicted
+++ resolved
@@ -4,18 +4,10 @@
 use std::{io};
 use std::future::Future;
 use std::str::FromStr;
-use bytes::Bytes;
-use domain::base::{Message, MessageBuilder, StreamTarget, ToDname};
+use domain::base::{Message, MessageBuilder, StreamTarget};
 use domain::base::iana::Class;
-<<<<<<< HEAD
-use domain::base::octets::OctetsRef;
-use domain::base::Dname;
-use domain::rdata::{ZoneRecordData, Cname, Mb, Md, Mf, Minfo, Mr, Mx, Ns, Ptr, Soa, Srv, Rrsig, Nsec};
-=======
 use domain::base::name::{Dname, FlattenInto};
->>>>>>> ec2cd602
 use domain::zonefile::inplace::{Zonefile, Entry};
-//use domain::base::RecordData;
 use futures::future::{pending, Pending};
 use futures::stream::Once;
 use octseq::octets::Octets;
@@ -26,11 +18,7 @@
 use crate::net::server::{BufSource, DgramServer, StreamServer, Transaction};
 use crate::process::Process;
 use crate::store::Store;
-<<<<<<< HEAD
-use crate::zones::{Answer, StoredDname, SharedZoneSet, StoredRecord, /*Zone*/};
-=======
 use crate::zones::{Answer, SharedZoneSet};
->>>>>>> ec2cd602
 
 pub fn prepare() -> Result<(), ExitError> {
     Process::init()?;
@@ -45,52 +33,13 @@
     Runtime::new().map_err(|_| ExitError::Generic)?.block_on(async move {
         let reader = Zonefile::load(&mut File::open("/etc/nsd/example.com.zone").unwrap()).unwrap();
         let mut zonefile = crate::zonefile::Zonefile::new(
-<<<<<<< HEAD
-            StoredDname::from_str("example.com.").unwrap(),
-=======
             Dname::from_str("example.com.").unwrap(),
->>>>>>> ec2cd602
             Class::In
         );
         for item in reader {
             match item.unwrap() {
                 Entry::Record(record) => {
-<<<<<<< HEAD
-                    let (owner, class, ttl, data) = (record.owner(), record.class(), record.ttl(), record.data());
-                    let owner: Dname<Bytes> = owner.to_dname().unwrap();
-                    let data: ZoneRecordData<Bytes, StoredDname> = match data.to_owned() {
-                        ZoneRecordData::A(v) => v.into(),
-                        ZoneRecordData::Cname(v) => ZoneRecordData::<Bytes, StoredDname>::Cname(Cname::new(v.to_dname().unwrap())),
-                        ZoneRecordData::Hinfo(v) => v.into(),
-                        ZoneRecordData::Mb(v) => ZoneRecordData::<Bytes, StoredDname>::Mb(Mb::new(v.madname().to_dname().unwrap())),
-                        ZoneRecordData::Md(v) => ZoneRecordData::<Bytes, StoredDname>::Md(Md::new(v.madname().to_dname().unwrap())),
-                        ZoneRecordData::Mf(v) => ZoneRecordData::<Bytes, StoredDname>::Mf(Mf::new(v.madname().to_dname().unwrap())),
-                        ZoneRecordData::Minfo(v) => ZoneRecordData::<Bytes, StoredDname>::Minfo(Minfo::new(v.rmailbx().to_dname().unwrap(), v.emailbx().to_dname().unwrap())),
-                        ZoneRecordData::Mr(v) => ZoneRecordData::<Bytes, StoredDname>::Mr(Mr::new(v.newname().to_dname().unwrap())),
-                        ZoneRecordData::Mx(v) => ZoneRecordData::<Bytes, StoredDname>::Mx(Mx::new(v.preference(), v.exchange().to_dname().unwrap())),
-                        ZoneRecordData::Ns(v) => ZoneRecordData::<Bytes, StoredDname>::Ns(Ns::new(v.nsdname().to_dname().unwrap())),
-                        ZoneRecordData::Ptr(v) => ZoneRecordData::<Bytes, StoredDname>::Ptr(Ptr::new(v.ptrdname().to_dname().unwrap())),
-                        ZoneRecordData::Soa(v) => ZoneRecordData::<Bytes, StoredDname>::Soa(Soa::new(v.mname().to_dname().unwrap(), v.rname().to_dname().unwrap(), v.serial(), v.refresh(), v.retry(), v.expire(), v.minimum())),
-                        ZoneRecordData::Txt(v) => v.into(),
-                        ZoneRecordData::Srv(v) => ZoneRecordData::<Bytes, StoredDname>::Srv(Srv::new(v.priority(), v.weight(), v.port(), v.target().to_dname().unwrap())),
-                        ZoneRecordData::Aaaa(v) => v.into(),
-                        ZoneRecordData::Dnskey(v) => v.into(),
-                        ZoneRecordData::Rrsig(v) => ZoneRecordData::<Bytes, StoredDname>::Rrsig(Rrsig::new(v.type_covered(), v.algorithm(), v.labels(), v.original_ttl(), v.expiration(), v.inception(), v.key_tag(), v.signer_name().to_dname().unwrap(), v.signature().clone())),
-                        ZoneRecordData::Nsec(v) => ZoneRecordData::<Bytes, StoredDname>::Nsec(Nsec::new(v.next_name().to_dname().unwrap(), v.types().clone())),
-                        ZoneRecordData::Ds(v) => v.into(),
-                        ZoneRecordData::Dname(v) => ZoneRecordData::<Bytes, StoredDname>::Dname(domain::rdata::Dname::new(v.to_dname().unwrap())),
-                        ZoneRecordData::Nsec3(v) => v.into(),
-                        ZoneRecordData::Nsec3param(v) => v.into(),
-                        ZoneRecordData::Cdnskey(v) => v.into(),
-                        ZoneRecordData::Cds(v) => v.into(),
-                        ZoneRecordData::Unknown(v) => v.into(),
-                        _ => todo!(),
-                    };
-                    let record = StoredRecord::new(owner, class, ttl, data);
-                    zonefile.insert(record).unwrap();
-=======
                     zonefile.insert(record.flatten_into()).unwrap();
->>>>>>> ec2cd602
                 }
                 _ => panic!("unsupported item")
             }
