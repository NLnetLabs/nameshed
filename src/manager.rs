//! Controlling the entire operation.

use arc_swap::ArcSwap;
use camino::Utf8PathBuf;
use domain::new::base::name::RevNameBuf;
use domain::utils::dst::UnsizedCopy;
use log::{debug, info};
use std::collections::HashMap;
use std::fmt::Display;
use std::net::{Ipv4Addr, SocketAddr};
use std::sync::Arc;
use std::time::Duration;
use tokio::sync::mpsc::{self, Receiver, Sender};

use crate::common::file_io::TheFileIo;
use crate::common::tsig::TsigKeyStore;
use crate::comms::ApplicationCommand;
<<<<<<< HEAD
use crate::loader::Loader;
=======
use crate::metrics;
>>>>>>> 51398f05
use crate::targets::central_command::{self, CentralCommandTarget};
use crate::targets::Target;
use crate::units::key_manager::KeyManagerUnit;
use crate::units::zone_server::{self, ZoneServerUnit};
use crate::units::zone_signer::{KmipServerConnectionSettings, TomlDenialConfig, ZoneSignerUnit};
use crate::units::Unit;
<<<<<<< HEAD
use crate::zone::loader::{DnsServerAddr, Source};
use crate::zone::{LoaderState, Zones};
use crate::{http, metrics};
=======
>>>>>>> 51398f05
use domain::zonetree::ZoneTree;

//------------ Component -----------------------------------------------------

/// Facilities available to all components.
///
/// Upon being started, every component receives one of these. It provides
/// access to information and services available to all components.
pub struct Component {
    /// A reference to the metrics collection.
    #[allow(dead_code)]
    metrics: Option<metrics::Collection>,

    /// A reference to the unsigned zones.
    unsigned_zones: Arc<ArcSwap<ZoneTree>>,

    /// A reference to the signed zones.
    signed_zones: Arc<ArcSwap<ZoneTree>>,

    /// A reference to the publshed zones.
    published_zones: Arc<ArcSwap<ZoneTree>>,

    /// A reference to the TsigKeyStore.
    tsig_key_store: TsigKeyStore,

    /// A sender for requesting the Manager to forward an application command
    /// to a unit by name.
    app_cmd_tx: Sender<(String, ApplicationCommand)>,
}

#[cfg(test)]
impl Default for Component {
    fn default() -> Self {
        Self {
            metrics: Default::default(),
            unsigned_zones: Default::default(),
            signed_zones: Default::default(),
            published_zones: Default::default(),
            tsig_key_store: Default::default(),
            app_cmd_tx: tokio::sync::mpsc::channel(0).0,
        }
    }
}

impl Component {
    /// Creates a new component from its, well, components.
    #[allow(clippy::too_many_arguments)]
    fn new(
        metrics: metrics::Collection,
        unsigned_zones: Arc<ArcSwap<ZoneTree>>,
        signed_zones: Arc<ArcSwap<ZoneTree>>,
        published_zones: Arc<ArcSwap<ZoneTree>>,
        tsig_key_store: TsigKeyStore,
        app_cmd_tx: Sender<(String, ApplicationCommand)>,
    ) -> Self {
        Component {
            metrics: Some(metrics),
            unsigned_zones,
            signed_zones,
            published_zones,
            tsig_key_store,
            app_cmd_tx,
        }
    }

    pub fn unsigned_zones(&self) -> &Arc<ArcSwap<ZoneTree>> {
        &self.unsigned_zones
    }

    pub fn signed_zones(&self) -> &Arc<ArcSwap<ZoneTree>> {
        &self.signed_zones
    }

    pub fn published_zones(&self) -> &Arc<ArcSwap<ZoneTree>> {
        &self.published_zones
    }

    pub fn tsig_key_store(&self) -> &TsigKeyStore {
        &self.tsig_key_store
    }

    pub async fn send_command(&self, target_unit_name: &str, data: ApplicationCommand) {
        self.app_cmd_tx
            .send((target_unit_name.to_string(), data))
            .await
            .unwrap()
    }
}

//------------ Manager -------------------------------------------------------

#[allow(clippy::large_enum_variant)]
pub enum TargetCommand {
    Terminate,
}

impl Display for TargetCommand {
    fn fmt(&self, f: &mut std::fmt::Formatter<'_>) -> std::fmt::Result {
        match self {
            TargetCommand::Terminate => f.write_str("Terminate"),
        }
    }
}

/// A manager for components and auxiliary services.
///
/// Requires a running Tokio reactor that has been "entered" (see Tokio
/// `Handle::enter()`).
pub struct Manager {
    /// The zone loader.
    loader: Option<Arc<Loader>>,

    /// A handle to the loader runner.
    loader_runner: Option<tokio::task::AbortHandle>,

    /// Zones known to Nameshed.
    zones: Zones,

    /// Commands for the review server.
    review_tx: Option<mpsc::Sender<ApplicationCommand>>,

    /// Commands for the key manager.
    key_manager_tx: Option<mpsc::Sender<ApplicationCommand>>,

    /// Commands for the zone signer.
    signer_tx: Option<mpsc::Sender<ApplicationCommand>>,

    /// Commands for the secondary review server.
    review2_tx: Option<mpsc::Sender<ApplicationCommand>>,

    /// Commands for the publish server.
    publish_tx: Option<mpsc::Sender<ApplicationCommand>>,

    /// Commands for the central command.
    center_tx: Option<mpsc::Sender<TargetCommand>>,

    /// The metrics collection maintained by this manager.
    metrics: metrics::Collection,

    #[allow(dead_code)]
    file_io: TheFileIo,

    tsig_key_store: TsigKeyStore,

    unsigned_zones: Arc<ArcSwap<ZoneTree>>,

    signed_zones: Arc<ArcSwap<ZoneTree>>,

    published_zones: Arc<ArcSwap<ZoneTree>>,

    app_cmd_tx: Sender<(String, ApplicationCommand)>,

    app_cmd_rx: Arc<tokio::sync::Mutex<Receiver<(String, ApplicationCommand)>>>,
}

impl Default for Manager {
    fn default() -> Self {
        Self::new()
    }
}

impl Manager {
    /// Creates a new manager.
    pub fn new() -> Self {
        let (app_cmd_tx, app_cmd_rx) = tokio::sync::mpsc::channel(10);

        let tsig_key_store = Default::default();
        let unsigned_zones = Default::default();
        let signed_zones = Default::default();
        let published_zones = Default::default();

        Self {
            loader: None,
            loader_runner: None,
            zones: Zones::default(),
            review_tx: None,
            key_manager_tx: None,
            signer_tx: None,
            review2_tx: None,
            publish_tx: None,
            center_tx: None,
            metrics: Default::default(),
<<<<<<< HEAD
            http_resources: Default::default(),
            #[allow(clippy::default_constructed_unit_structs)]
=======
>>>>>>> 51398f05
            file_io: TheFileIo::default(),
            unsigned_zones,
            signed_zones,
            published_zones,
            tsig_key_store,
            app_cmd_tx,
            app_cmd_rx: Arc::new(tokio::sync::Mutex::new(app_cmd_rx)),
        }
    }

    #[cfg(test)]
    pub fn set_file_io(&mut self, file_io: TheFileIo) {
        self.file_io = file_io;
    }

    pub async fn accept_application_commands(&self) {
        while let Some((unit_name, data)) = self.app_cmd_rx.lock().await.recv().await {
            // TODO: Check for the zone loader manually.
            let Some(tx) = (match &*unit_name {
                "RS" => self.review_tx.as_ref(),
                "KM" => self.key_manager_tx.as_ref(),
                "ZS" => self.signer_tx.as_ref(),
                "RS2" => self.review2_tx.as_ref(),
                "PS" => self.publish_tx.as_ref(),
                _ => None,
            }) else {
                continue;
            };
            debug!("Forwarding application command to unit '{unit_name}'");
            tx.send(data).await.unwrap();
        }
    }

    /// Spawns all units and targets in the config into the given runtime.
    ///
    /// # Panics
    ///
    /// The method panics if the config hasn’t been successfully prepared via
    /// the same manager earlier.
    ///
    /// # Hot reloading
    ///
    /// Running units and targets that do not exist in the config by the same
    /// name, or exist by the same name but have a different type, will be
    /// terminated.
    ///
    /// Running units and targets with the same name and type as in the config
    /// will be signalled to reconfigure themselves per the new config (even
    /// if unchanged, it is the responsibility of the unit/target to decide
    /// how to react to the "new" config).
    ///
    /// Units receive the reconfigure signal via their gate. The gate will
    /// automatically update itself and its clones to use the new set of
    /// Senders that correspond to changes in the set of downstream units and
    /// targets that link to the unit.
    ///
    /// Units and targets receive changes to their set of links (if any) as
    /// part of the "new" config payload of the reconfigure signal. It is the
    /// responsibility of the unit/target to switch from the old links to the
    /// new links and, if desired, to drain old link queues before ceasing to
    /// query them further.
    pub fn spawn(&mut self) {
        self.spawn_internal(Self::spawn_unit, Self::spawn_target)
    }

    /// Separated out from [spawn](Self::spawn) for testing purposes.
    ///
    /// Pass the new unit to the existing unit to reconfigure itself. If the
    /// set of downstream units and targets that refer to the unit being
    /// reconfigured have changed, we need to ensure that the gates and links
    /// in use correspond to the newly configured topology. For example:
    ///
    /// Before:
    ///
    /// ```text
    ///     unit                                    target
    ///     ┌───┐                                   ┌───┐
    ///     │ a │gate◀─────────────────────────link│ c │
    ///     └───┘                                   └───┘
    /// ```
    /// After:
    ///
    /// ```text
    ///     running:
    ///     --------
    ///     unit                                    target
    ///     ┌───┐                                   ┌───┐
    ///     │ a │gate◀─────────────────────────link│ c │
    ///     └───┘                                   └───┘
    ///
    ///     pending:
    ///     --------
    ///     unit                unit                target
    ///     ┌───┐               ┌───┐               ┌───┐
    ///     │ a'│gate'◀───link'│ b'│gate'◀───link'│ c'│
    ///     └───┘               └───┘               └───┘
    /// ```
    /// In this example unit a and target c still exist in the config file,
    /// possibly with changed settings, and new unit b has been added. The
    /// pending gates and links for new units that correspond to existing
    /// units are NOT the same links and gates, hence they have been marked in
    /// the diagram with ' to distinguish them.
    ///
    /// At this point we haven't started unit b' yet so what we actually have
    /// is:
    ///
    /// ```text
    ///     current:
    ///     --------
    ///     unit                                    target
    ///     ┌───┐                                   ┌───┐
    ///     │ a │gate◀─────────────────────────link│ c │
    ///     └───┘                                   └───┘
    ///
    ///     unit                 unit               target
    ///     ┌───┐               ┌───┐               ┌───┐
    ///     │ a'│gate◀╴╴╴╴link'│ b'│gate'◀╴╴╴link'│ c'│
    ///     └───┘               └───┘               └───┘
    /// ```
    /// Versus:
    ///
    /// ```text
    ///     desired:
    ///     --------
    ///     unit                unit                target
    ///     ┌───┐               ┌───┐               ┌───┐
    ///     │ a │gate◀────link'│ b'│gate'◀───link'│ c │
    ///     └───┘               └───┘               └───┘
    /// ```
    /// If we blindly replace unit a with a' and target c with c' we risk
    /// breaking existing connections or discarding state unnecessarily. So
    /// instead we want the existing units and targets to decide for
    /// themselves what needs to be done to adjust to the configuration
    /// changes.
    ///
    /// If we weren't reconfiguring unit a we wouldn't have a problem, the new
    /// a' would correctly establish a link with the new b'. So it's unit a
    /// that we have to fix.
    ///
    /// Unit a has a gate with a data update Sender that corresponds with the
    /// Receiver of the link held by target c. The gate of unit a may actually
    /// have been cloned and thus there may be multiple Senders corresponding
    /// to target c. The gate of unit a may also be linked to other links held
    /// by other units and targets than in our simple example. We need to drop
    /// the wrong data update Senders and replace them with new ones referring
    /// to unit b' (well, at this point we don't know that it's unit b' we're
    /// talking about, just that we want gate a to have the same update
    /// Senders as gate a' (as all of the newly created gates and links have
    /// the desired topological setup).
    ///
    /// Note that the only way we have of influencing the data update senders
    /// of clones to match changes we make to the update sender of the
    /// original gate that was cloned is to send commands to the cloned gates.
    ///
    /// So, to reconfigure units we send their gate a Reconfigure command
    /// containing the new configuration. Note that this includes any newly
    /// constructed Links so the unit can .close() its current link(s) to
    /// prevent new incoming messages, process any messages still queued in
    /// the link, then when Link::query() returns UnitStatus::Gone because the
    /// queue is empty and the receiver is closed, we can at that point switch
    /// to using the new links. This is done inside each unit.
    ///
    /// The Reconfiguring GateStatus update will be propagated by the gate to
    /// its clones, if any. This allows spawned tasks each handling a client
    /// connection, e.g. from different routers, to each handle any
    /// reconfiguration required in the best way.
    ///
    /// For Targets we do something similar but as they don't have a Gate we
    /// pass a new MPSC Channel receiver to them and hold the corresponding
    /// sender here.
    ///
    /// Finally, unit and/or target configurations that have been commented
    /// out but for which a unit/target was already running, require that we
    /// detect the missing config and send a Terminate command to the orphaned
    /// unit/target.
    #[allow(clippy::too_many_arguments)]
    fn spawn_internal<SpawnUnit, SpawnTarget>(
        &mut self,
        spawn_unit: SpawnUnit,
        spawn_target: SpawnTarget,
    ) where
        SpawnUnit: Fn(Component, Unit),
        SpawnTarget: Fn(Component, Target, Receiver<TargetCommand>),
    {
        let (update_tx, update_rx) = mpsc::channel(10);
        let (rs_tx, rs_rx) = mpsc::channel(10);
        let (km_tx, km_rx) = mpsc::channel(10);
        let (zs_tx, zs_rx) = mpsc::channel(10);
        let (rs2_tx, rs2_rx) = mpsc::channel(10);
        let (ps_tx, ps_rx) = mpsc::channel(10);

        self.loader = Some(Arc::new(Loader::new(update_tx.clone())));
        self.review_tx = Some(rs_tx);
        self.key_manager_tx = Some(km_tx);
        self.signer_tx = Some(zs_tx);
        self.review2_tx = Some(rs2_tx);
        self.publish_tx = Some(ps_tx);

        {
            let name = String::from("CC");
            let new_target = Target::CentraLCommand(CentralCommandTarget {
                config: central_command::Config {},
                update_rx,
            });

            // Spawn the new target
            let component = Component::new(
                self.metrics.clone(),
                self.unsigned_zones.clone(),
                self.signed_zones.clone(),
                self.published_zones.clone(),
                self.tsig_key_store.clone(),
                self.app_cmd_tx.clone(),
            );

            info!("Starting target '{name}'");
            let (cmd_tx, cmd_rx) = mpsc::channel(100);
            spawn_target(component, new_target, cmd_rx);
            self.center_tx = Some(cmd_tx);
        }

        let mut kmip_server_conn_settings = HashMap::new();

        let hsm_relay_host = std::env::var("NAMESHED_HSM_RELAY_HOST").ok();
        let hsm_relay_port = std::env::var("NAMESHED_HSM_RELAY_PORT")
            .ok()
            .and_then(|v| v.parse::<u16>().ok());

        if let Some(server_addr) = hsm_relay_host {
            if let Some(server_port) = hsm_relay_port {
                kmip_server_conn_settings.insert(
                    "hsmrelay".to_string(),
                    KmipServerConnectionSettings {
                        server_addr,
                        server_port,
                        server_insecure: true,
                        server_username: std::env::var("NAMESHED_HSM_RELAY_USERNAME").ok(),
                        server_password: std::env::var("NAMESHED_HSM_RELAY_PASSWORD").ok(),
                        ..Default::default()
                    },
                );
            }
        }

        let client_cert_path = std::env::var("PYKMIP_CLIENT_CERT_PATH").ok();
        let client_key_path = std::env::var("PYKMIP_CLIENT_KEY_PATH").ok();

        if client_cert_path.is_some() && client_key_path.is_some() {
            kmip_server_conn_settings.insert(
                "pykmip".to_string(),
                KmipServerConnectionSettings {
                    server_addr: "127.0.0.1".into(),
                    server_port: 5696,
                    server_insecure: true,
                    client_cert_path: Some(
                        "/home/ximon/docker_data/pykmip/pykmip-data/selfsigned.crt".into(),
                    ),
                    client_key_path: Some(
                        "/home/ximon/docker_data/pykmip/pykmip-data/selfsigned.key".into(),
                    ),
                    ..Default::default()
                },
            );
        }

        let server_username = std::env::var("FORTANIX_USER").ok();
        let server_password = std::env::var("FORTANIX_PASS").ok();
        if server_username.is_some() && server_password.is_some() {
            kmip_server_conn_settings.insert(
                "fortanix".to_string(),
                KmipServerConnectionSettings {
                    server_addr: "eu.smartkey.io".into(),
                    server_insecure: true,
                    server_username,
                    server_password,
                    ..Default::default()
                },
            );
        }

        let zone_name = std::env::var("ZL_IN_ZONE").unwrap_or("example.com".into());
        let zone_file = std::env::var("ZL_IN_ZONE_FILE")
            .ok()
            .map(|p| Utf8PathBuf::from(p).into_boxed_path());
        let xfr_in = std::env::var("ZL_XFR_IN")
            .map(|addr| {
                let addr = addr.parse::<SocketAddr>().unwrap();
                DnsServerAddr {
                    ip: addr.ip(),
                    tcp_port: addr.port(),
                    udp_port: Some(addr.port()),
                }
            })
            .unwrap_or(DnsServerAddr {
                ip: Ipv4Addr::LOCALHOST.into(),
                tcp_port: 8055,
                udp_port: Some(8055),
            });
        // TODO: TSIG support in the new zone loader
        // let tsig_key_name =
        //     std::env::var("ZL_TSIG_KEY_NAME").unwrap_or("sec1-key".into());
        // let tsig_key = std::env::var("ZL_TSIG_KEY").unwrap_or(
        //     "hmac-sha256:zlCZbVJPIhobIs1gJNQfrsS3xCxxsR9pMUrGwG8OgG8=".into(),
        // );

        // Manually insert the declared zone in the new 'Zones' data.
        let zone = self
            .zones
            .add(zone_name.parse::<RevNameBuf>().unwrap().unsized_copy_into())
            .unwrap();
        {
            let mut state = zone.data.lock().unwrap();
            LoaderState::set_source(
                &mut state,
                &zone,
                zone_file
                    .map(|path| Source::Zonefile { path })
                    .unwrap_or_else(|| Source::Server { addr: xfr_in }),
                self.loader.as_ref().unwrap(),
            );
        }

        // Manually insert the new zone in the zonetree.
        self.unsigned_zones.rcu(|tree| {
            let mut tree = tree.clone();
            Arc::make_mut(&mut tree)
                .insert_zone(zone.loaded.clone())
                .unwrap();
            tree
        });

        let units = [
            (
<<<<<<< HEAD
=======
                String::from("ZL"),
                Unit::ZoneLoader(ZoneLoader {
                    listen: vec![
                        "tcp:127.0.0.1:8054".parse().unwrap(),
                        "udp:127.0.0.1:8054".parse().unwrap(),
                    ],
                    zones: Arc::new(HashMap::from([(zone_name.clone(), zone_file)])),
                    xfr_in: Arc::new(HashMap::from([(zone_name, xfr_in)])),
                    tsig_keys: HashMap::from([(tsig_key_name, tsig_key)]),
                    update_tx: update_tx.clone(),
                    cmd_rx: zl_rx,
                }),
            ),
            (
>>>>>>> 51398f05
                String::from("RS"),
                Unit::ZoneServer(ZoneServerUnit {
                    listen: vec![
                        "tcp:127.0.0.1:8056".parse().unwrap(),
                        "udp:127.0.0.1:8056".parse().unwrap(),
                    ],
                    xfr_out: HashMap::from([(
                        "example.com".into(),
                        "127.0.0.1:8055 KEY sec1-key".into(),
                    )]),
                    hooks: vec![String::from("/tmp/approve_or_deny.sh")],
                    mode: zone_server::Mode::Prepublish,
                    source: zone_server::Source::UnsignedZones,
                    update_tx: update_tx.clone(),
                    cmd_rx: rs_rx,
                }),
            ),
            (
                String::from("KM"),
                Unit::KeyManager(KeyManagerUnit {
                    dnst_keyset_bin_path: "/tmp/dnst".into(),
                    dnst_keyset_data_dir: "/tmp".into(),
                    update_tx: update_tx.clone(),
                    cmd_rx: km_rx,
                }),
            ),
            (
                String::from("ZS"),
                Unit::ZoneSigner(ZoneSignerUnit {
                    keys_path: "/tmp/keys".into(),
                    treat_single_keys_as_csks: true,
                    max_concurrent_operations: 1,
                    max_concurrent_rrsig_generation_tasks: 32,
                    use_lightweight_zone_tree: false,
                    denial_config: TomlDenialConfig::default(), //Nsec3(NonEmpty::new(TomlNsec3Config::default())),
                    rrsig_inception_offset_secs: 60 * 90,
                    rrsig_expiration_offset_secs: 60 * 60 * 24 * 14,
                    kmip_server_conn_settings,
                    update_tx: update_tx.clone(),
                    cmd_rx: zs_rx,
                }),
            ),
            (
                String::from("RS2"),
                Unit::ZoneServer(ZoneServerUnit {
                    listen: vec![
                        "tcp:127.0.0.1:8057".parse().unwrap(),
                        "udp:127.0.0.1:8057".parse().unwrap(),
                    ],
                    xfr_out: HashMap::from([(
                        "example.com".into(),
                        "127.0.0.1:8055 KEY sec1-key".into(),
                    )]),
                    hooks: vec![String::from("/tmp/approve_or_deny_signed.sh")],
                    mode: zone_server::Mode::Prepublish,
                    source: zone_server::Source::SignedZones,
                    update_tx: update_tx.clone(),
                    cmd_rx: rs2_rx,
                }),
            ),
            (
                String::from("PS"),
                Unit::ZoneServer(ZoneServerUnit {
                    listen: vec![
                        "tcp:127.0.0.1:8058".parse().unwrap(),
                        "udp:127.0.0.1:8058".parse().unwrap(),
                    ],
                    xfr_out: HashMap::from([("example.com".into(), "127.0.0.1:8055".into())]),
                    hooks: vec![],
                    mode: zone_server::Mode::Publish,
                    source: zone_server::Source::PublishedZones,
                    update_tx: update_tx.clone(),
                    cmd_rx: ps_rx,
                }),
            ),
        ];

        info!("Starting the zone loader");
        let loader_copy = self.loader.as_ref().unwrap().clone();
        self.loader_runner =
            Some(tokio::task::spawn(async move { loader_copy.run().await }).abort_handle());

        // Spawn and terminate units
        for (name, new_unit) in units {
            // Spawn the new unit
            let component = Component::new(
                self.metrics.clone(),
                self.unsigned_zones.clone(),
                self.signed_zones.clone(),
                self.published_zones.clone(),
                self.tsig_key_store.clone(),
                self.app_cmd_tx.clone(),
            );

            let _unit_type = std::mem::discriminant(&new_unit);
            info!("Starting unit '{name}'");
            spawn_unit(component, new_unit);
        }
    }

    pub fn terminate(&mut self) {
        info!("Stopping the zone loader");
        self.loader_runner.take().unwrap().abort();

        let units = [
            ("RS", self.review_tx.take().unwrap()),
            ("ZS", self.signer_tx.take().unwrap()),
            ("RS2", self.review2_tx.take().unwrap()),
            ("PS", self.publish_tx.take().unwrap()),
        ];
        for (name, tx) in units {
            info!("Stopping unit '{name}'");
            tokio::spawn(async move {
                let _ = tx.send(ApplicationCommand::Terminate).await;
                tx.closed().await;
            });
        }

        {
            let cmd_tx = Arc::new(self.center_tx.take().unwrap());
            Self::terminate_target("CC", cmd_tx.clone());
            while !cmd_tx.is_closed() {
                std::thread::sleep(Duration::from_millis(10));
            }
        }
    }

    fn spawn_unit(component: Component, new_unit: Unit) {
        tokio::spawn(new_unit.run(component));
    }

    fn spawn_target(component: Component, new_target: Target, cmd_rx: Receiver<TargetCommand>) {
        tokio::spawn(new_target.run(component, cmd_rx));
    }

    fn terminate_target(name: &str, sender: Arc<Sender<TargetCommand>>) {
        info!("Stopping target '{name}'");
        tokio::spawn(async move {
            let _ = sender.send(TargetCommand::Terminate).await;
        });
    }

    /// Returns a new reference to the manager’s metrics collection.
    pub fn metrics(&self) -> metrics::Collection {
        self.metrics.clone()
    }
}

//------------ UnitSet -------------------------------------------------------

/// A set of units to be started.
pub struct UnitSet {
    units: HashMap<String, Unit>,
}

impl UnitSet {
    pub fn units(&self) -> &HashMap<String, Unit> {
        &self.units
    }
}

impl From<HashMap<String, Unit>> for UnitSet {
    fn from(v: HashMap<String, Unit>) -> Self {
        Self { units: v }
    }
}

//------------ TargetSet -----------------------------------------------------

/// A set of targets to be started.
#[derive(Default)]
pub struct TargetSet {
    targets: HashMap<String, Target>,
}

impl TargetSet {
    pub fn new() -> Self {
        Default::default()
    }

    pub fn targets(&self) -> &HashMap<String, Target> {
        &self.targets
    }
}

impl From<HashMap<String, Target>> for TargetSet {
    fn from(v: HashMap<String, Target>) -> Self {
        Self { targets: v }
    }
}<|MERGE_RESOLUTION|>--- conflicted
+++ resolved
@@ -15,23 +15,16 @@
 use crate::common::file_io::TheFileIo;
 use crate::common::tsig::TsigKeyStore;
 use crate::comms::ApplicationCommand;
-<<<<<<< HEAD
 use crate::loader::Loader;
-=======
 use crate::metrics;
->>>>>>> 51398f05
 use crate::targets::central_command::{self, CentralCommandTarget};
 use crate::targets::Target;
 use crate::units::key_manager::KeyManagerUnit;
 use crate::units::zone_server::{self, ZoneServerUnit};
 use crate::units::zone_signer::{KmipServerConnectionSettings, TomlDenialConfig, ZoneSignerUnit};
 use crate::units::Unit;
-<<<<<<< HEAD
 use crate::zone::loader::{DnsServerAddr, Source};
 use crate::zone::{LoaderState, Zones};
-use crate::{http, metrics};
-=======
->>>>>>> 51398f05
 use domain::zonetree::ZoneTree;
 
 //------------ Component -----------------------------------------------------
@@ -214,11 +207,7 @@
             publish_tx: None,
             center_tx: None,
             metrics: Default::default(),
-<<<<<<< HEAD
-            http_resources: Default::default(),
             #[allow(clippy::default_constructed_unit_structs)]
-=======
->>>>>>> 51398f05
             file_io: TheFileIo::default(),
             unsigned_zones,
             signed_zones,
@@ -552,23 +541,6 @@
 
         let units = [
             (
-<<<<<<< HEAD
-=======
-                String::from("ZL"),
-                Unit::ZoneLoader(ZoneLoader {
-                    listen: vec![
-                        "tcp:127.0.0.1:8054".parse().unwrap(),
-                        "udp:127.0.0.1:8054".parse().unwrap(),
-                    ],
-                    zones: Arc::new(HashMap::from([(zone_name.clone(), zone_file)])),
-                    xfr_in: Arc::new(HashMap::from([(zone_name, xfr_in)])),
-                    tsig_keys: HashMap::from([(tsig_key_name, tsig_key)]),
-                    update_tx: update_tx.clone(),
-                    cmd_rx: zl_rx,
-                }),
-            ),
-            (
->>>>>>> 51398f05
                 String::from("RS"),
                 Unit::ZoneServer(ZoneServerUnit {
                     listen: vec![
