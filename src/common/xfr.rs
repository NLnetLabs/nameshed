use core::net::{IpAddr, SocketAddr};
use core::str::FromStr;

use domain::tsig::KeyName;
use log::error;

use crate::common::tsig::TsigKeyStore;
use crate::zonemaintenance::types::{NotifyConfig, XfrConfig};

/// Parse a given ACL string of the form "<addr>[:<port>][ KEY <TSIG key name>]"
/// filling in the given [`XfrConfig`] and [`NotifyConfig`] objects with TSIG
/// details and returning the determined SocketAddr (which will have port 0 if
/// no port was specified).
///
/// A returned SocketAddr without port permits XFR only, while with a port
/// it also permits NOTIFY. The direction (XFR in/out, NOTIFY in/out) is
/// dependent on where the ACL is used.
pub fn parse_xfr_acl(
    acl: &str,
    xfr_cfg: &mut XfrConfig,
    notify_cfg: &mut NotifyConfig,
    key_store: &TsigKeyStore,
<<<<<<< HEAD
) -> Result<SocketAddr, ExitError> {
    let parts: Vec<String> = acl.split(" KEY ").map(ToString::to_string).collect();
=======
) -> Result<SocketAddr, ()> {
    let parts: Vec<String> = xfr_in.split(" KEY ").map(ToString::to_string).collect();
>>>>>>> ffae4072
    let (addr, key_name) = match parts.len() {
        1 => (&parts[0], None),
        2 => (&parts[0], Some(&parts[1])),
        _ => {
            error!(
                "Invalid XFR ACL specification: Should be <addr>[:<port>][ KEY <TSIG key name>]"
            );
            return Err(());
        }
    };
    let addr = SocketAddr::from_str(addr)
        .or(IpAddr::from_str(addr).map(|ip| SocketAddr::new(ip, 0)))
        .inspect_err(|err| error!("Error: Invalid XFR ACL address '{addr}': {err}"))
        .map_err(|_| ())?;

    xfr_cfg.tsig_key = None;
    notify_cfg.tsig_key = None;

    if let Some(key_name) = key_name {
        let encoded_key_name = KeyName::from_str(key_name)
            .inspect_err(|err| error!("Error: Invalid TSIG key name '{key_name}': {err}"))
            .map_err(|_| ())?;
        if let Some(key) = key_store.get_key_by_name(&encoded_key_name) {
            xfr_cfg.tsig_key = Some((encoded_key_name.clone(), key.algorithm()));
            notify_cfg.tsig_key = Some((encoded_key_name, key.algorithm()));
        }
    }

    Ok(addr)
}<|MERGE_RESOLUTION|>--- conflicted
+++ resolved
@@ -20,13 +20,8 @@
     xfr_cfg: &mut XfrConfig,
     notify_cfg: &mut NotifyConfig,
     key_store: &TsigKeyStore,
-<<<<<<< HEAD
-) -> Result<SocketAddr, ExitError> {
+) -> Result<SocketAddr, ()> {
     let parts: Vec<String> = acl.split(" KEY ").map(ToString::to_string).collect();
-=======
-) -> Result<SocketAddr, ()> {
-    let parts: Vec<String> = xfr_in.split(" KEY ").map(ToString::to_string).collect();
->>>>>>> ffae4072
     let (addr, key_name) = match parts.len() {
         1 => (&parts[0], None),
         2 => (&parts[0], Some(&parts[1])),
