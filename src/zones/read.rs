//! Quering for zone data.

use std::sync::Arc;
use domain::base::iana::{Rcode, Rtype};
use domain::base::message::Message;
use domain::base::message_builder::MessageBuilder;
use domain::base::name::{Label, ToDname};
use domain::base::wire::Composer;
use super::flavor::Flavor;
use super::nodes::{
    NodeChildren, NodeRrsets, OutOfZone, Special, ZoneApex, ZoneCut, ZoneNode,
};
use super::rrset::{SharedRr, SharedRrset, StoredDname};
use super::versioned::Version;
use super::zone::VersionMarker;


//------------ ReadZone ------------------------------------------------------

pub struct ReadZone {
    apex: Arc<ZoneApex>,
    flavor: Option<Flavor>,
    version: Version,
    _version_marker: Arc<VersionMarker>,
}

impl ReadZone {
    pub(super) fn new(
        apex: Arc<ZoneApex>,
        flavor: Option<Flavor>,
        version: Version,
        _version_marker: Arc<VersionMarker>,
    ) -> Self {
        ReadZone { apex, flavor, version, _version_marker }
    }

    pub fn query(
        &self, qname: &impl ToDname, qtype: Rtype
    ) -> Result<Answer, OutOfZone> {
        let mut qname = self.apex.prepare_name(qname)?;

        let answer = if let Some(label) = qname.next() {
            self.query_below_apex(label, qname, qtype)
        }
        else {
            self.query_rrsets(self.apex.rrsets(), qtype)
        };

        Ok(answer.into_answer(self))
    }

    fn query_below_apex<'l>(
        &self,
        label: &Label, qname: impl Iterator<Item=&'l Label>, qtype: Rtype,
    ) -> NodeAnswer {
        self.query_children(self.apex.children(), label, qname, qtype)
    }

    fn query_node<'l>(
        &self,
        node: &ZoneNode,
        mut qname: impl Iterator<Item=&'l Label>,
        qtype: Rtype,
    ) -> NodeAnswer {
        if let Some(label) = qname.next() {
            self.query_node_below(node, label, qname, qtype)
        }
        else {
            self.query_node_here(node, qtype)
        }
    }

    fn query_node_below<'l>(
        &self,
        node: &ZoneNode,
        label: &Label,
        qname: impl Iterator<Item=&'l Label>,
        qtype: Rtype,
    ) -> NodeAnswer {
        node.with_special(self.flavor, self.version, |special| {
            match special {
                Some(Special::Cut(ref cut)) => {
                    NodeAnswer::authority(
                        AnswerAuthority::new(
                            cut.name.clone(),
                            None,
                            Some(cut.ns.clone()),
                            cut.ds.as_ref().cloned()
                        )
                    )
                }
                Some(Special::NxDomain) => {
                    NodeAnswer::nx_domain()
                }
                Some(Special::Cname(_)) | None => {
                    self.query_children(node.children(), label, qname, qtype)
                }
            }
        })
    }

    fn query_node_here(
        &self,
        node: &ZoneNode,
        qtype: Rtype,
    ) -> NodeAnswer {
        node.with_special(self.flavor, self.version, |special| {
            match special {
                Some(Special::Cut(cut)) => self.query_at_cut(cut, qtype),
                Some(Special::Cname(cname)) => {
                    NodeAnswer::cname(cname.clone())
                }
                Some(Special::NxDomain) => NodeAnswer::nx_domain(),
                None => self.query_rrsets(node.rrsets(), qtype),
            }
        })
    }

    fn query_rrsets(
        &self,  rrsets: &NodeRrsets, qtype: Rtype,
    ) -> NodeAnswer {
        match rrsets.get(qtype, self.flavor, self.version) {
            Some(rrset) => NodeAnswer::data(rrset),
            None => NodeAnswer::no_data(),
        }
    }

    fn query_at_cut(
        &self, cut: &ZoneCut, qtype: Rtype
    ) -> NodeAnswer {
        match qtype {
            Rtype::Ds => {
                if let Some(rrset) = cut.ds.as_ref() {
                    NodeAnswer::data(rrset.clone())
                }
                else {
                    NodeAnswer::no_data()
                }
            }
            _ => {
                NodeAnswer::authority(
                    AnswerAuthority::new(
                        cut.name.clone(),
                        None,
                        Some(cut.ns.clone()),
                        cut.ds.as_ref().cloned()
                    )
                )
            }
        }
    }

    fn query_children<'l>(
        &self,
        children: &NodeChildren,
        label: &Label,
        qname: impl Iterator<Item=&'l Label>,
        qtype: Rtype,
    ) -> NodeAnswer {
        // Step 1: See if we have a non-terminal child for label. If so,
        //         continue there. Because of flavors, the child may exist
        //         but maked as NXDomain in which case it doesn’t really
        //         exist.
        let answer = children.with(label, |node| {
            if let Some(node) = node {
                if node.is_nx_domain(self.flavor, self.version) {
                    None
                }
                else {
                    Some(self.query_node(node, qname, qtype))
                }
            }
            else {
                None
            }
        });
        if let Some(answer) = answer {
            return answer
        }

        // Step 2: Now see if we have an asterisk label. If so, query that
        // node.
        children.with(Label::wildcard(), |node| {
            match node {
                Some(node) => self.query_node_here(node, qtype),
                None => NodeAnswer::nx_domain()
            }
        })
    }
}


//------------ NodeAnswer ----------------------------------------------------

/// An answer that includes instructions to the apex on what it needs to do.
#[derive(Clone)]
struct NodeAnswer {
    /// The actual answer.
    answer: Answer,

    /// Does the apex need to add the SOA RRset to the answer?
    add_soa: bool,
}

impl NodeAnswer {
    fn data(rrset: SharedRrset) -> Self {
        // Empty RRsets are used to remove a default RRset for a flavor. So
        // they really are NODATA responses.
        if rrset.is_empty() {
            Self::no_data()
        }
        else {
            let mut answer = Answer::new(Rcode::NoError);
            answer.add_answer(rrset);
            NodeAnswer {
                answer,
                add_soa: false,
            }
        }
    }

    fn no_data() -> Self {
        NodeAnswer{
            answer: Answer::new(Rcode::NoError),
            add_soa: true,
        }
    }

    fn cname(rr: SharedRr) -> Self {
        let mut answer = Answer::new(Rcode::NoError);
        answer.add_cname(rr);
        NodeAnswer {
            answer,
            add_soa: false
        }
    }

    fn nx_domain() -> Self {
        NodeAnswer {
            answer: Answer::new(Rcode::NXDomain),
            add_soa: true,
        }
    }

    fn authority(authority: AnswerAuthority) -> Self {
        NodeAnswer {
            answer: Answer::with_authority(Rcode::NoError, authority),
            add_soa: false,
        }
    }

    fn into_answer(mut self, zone: &ReadZone) -> Answer {
        if self.add_soa {
            if let Some(soa) = zone.apex.get_soa(zone.flavor, zone.version) {
                self.answer.add_authority(
                    AnswerAuthority::new(
                        zone.apex.apex_name().clone(), Some(soa), None, None
                    )
                )
            }
        }
        self.answer
    }
}


//------------ Answer --------------------------------------------------------

#[derive(Clone)]
pub struct Answer {
    /// The response code of the answer.
    rcode: Rcode,

    /// The content of the answer.
    content: AnswerContent,

    /// The optional authority section to be included in the answer.
    authority: Option<AnswerAuthority>
}

impl Answer {
    pub fn new(rcode: Rcode) -> Self {
        Answer {
            rcode,
            content: AnswerContent::NoData,
            authority: Default::default(),
        }
    }

    pub fn with_authority(rcode: Rcode, authority: AnswerAuthority) -> Self {
        Answer {
            rcode,
            content: AnswerContent::NoData,
            authority: Some(authority),
        }
    }

    pub fn refused() -> Self {
        Answer::new(Rcode::Refused)
    }

    pub fn add_cname(&mut self, cname: SharedRr) {
        self.content = AnswerContent::Cname(cname);
    }

    pub fn add_answer(&mut self, answer: SharedRrset) {
        self.content = AnswerContent::Data(answer);
    }

    pub fn add_authority(&mut self, authority: AnswerAuthority) {
        self.authority = Some(authority)
    }

<<<<<<< HEAD
    pub fn to_message<Target: OctetsBuilder + std::convert::AsMut<[u8]>>(
=======
    pub fn to_message<Target: Composer>(
>>>>>>> ec2cd602
        &self,
        message: &Message<[u8]>,
        builder: MessageBuilder<Target>
    ) -> Target {
        let question = message.sole_question().unwrap();
        let qname = question.qname();
        let qclass = question.qclass();
        let mut builder = builder.start_answer(message, self.rcode).unwrap();

        match self.content {
            AnswerContent::Data(ref answer) => {
                for item in answer.data() {
                    builder.push((qname, qclass, answer.ttl(), item)).unwrap();
                }
            }
            AnswerContent::Cname(ref cname) => {
                builder.push(
                    (qname, qclass, cname.ttl(), cname.data())
                ).unwrap()
            }
            AnswerContent::NoData => { }
        }

        let mut builder = builder.authority();
        if let Some(authority) = self.authority.as_ref() {
            if let Some(soa) = authority.soa.as_ref() {
                builder.push((
                    authority.owner.clone(), qclass, soa.ttl(), soa.data()
                )).unwrap();
            }
            if let Some(ns) = authority.ns.as_ref() {
                for item in ns.data() {
                    builder.push((
                            authority.owner.clone(), qclass,
                            ns.ttl(),
                            item
                    )).unwrap()
                }
            }
            if let Some(ref ds) = authority.ds {
                for item in ds.data() {
                    builder.push(
                        (authority.owner.clone(), qclass, ds.ttl(), item)
                    ).unwrap()
                }
            }
        }

        builder.finish()
    }
}


//------------ AnswerContent -------------------------------------------------

/// The content of the answer.
#[derive(Clone)]
pub enum AnswerContent {
    Data(SharedRrset),
    Cname(SharedRr),
    NoData
}


//------------ AnswerAuthority -----------------------------------------------

/// The authority section of a query answer.
#[derive(Clone)]
pub struct AnswerAuthority {
    /// The owner name of the record sets in the authority section.
    owner: StoredDname,

    /// The SOA record if it should be included.
    soa: Option<SharedRr>,

    /// The NS record set if it should be included.
    ns: Option<SharedRrset>,

    /// The DS record set if it should be included..
    ds: Option<SharedRrset>,
}

impl AnswerAuthority {
    pub fn new(
        owner: StoredDname,
        soa: Option<SharedRr>,
        ns: Option<SharedRrset>,
        ds: Option<SharedRrset>,
    ) -> Self {
        AnswerAuthority { owner, soa, ns, ds }
    }
}

<|MERGE_RESOLUTION|>--- conflicted
+++ resolved
@@ -311,11 +311,7 @@
         self.authority = Some(authority)
     }
 
-<<<<<<< HEAD
-    pub fn to_message<Target: OctetsBuilder + std::convert::AsMut<[u8]>>(
-=======
     pub fn to_message<Target: Composer>(
->>>>>>> ec2cd602
         &self,
         message: &Message<[u8]>,
         builder: MessageBuilder<Target>
